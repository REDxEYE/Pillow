--- conflicted
+++ resolved
@@ -2,13 +2,8 @@
 # Test for OSX with [ -n "$IS_OSX" ]
 
 # Package versions for fresh source builds
-<<<<<<< HEAD
-FREETYPE_VERSION=2.9
+FREETYPE_VERSION=2.9.1
 LIBPNG_VERSION=1.6.32
-=======
-FREETYPE_VERSION=2.9.1
-LIBPNG_VERSION=1.6.25
->>>>>>> ca08f114
 ZLIB_VERSION=1.2.11
 JPEG_VERSION=9b
 OPENJPEG_VERSION=2.1
