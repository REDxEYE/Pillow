import os
import platform
import re
import shutil
import struct
import subprocess
import sys


def cmd_cd(path):
    return f"cd /D {path}"


def cmd_set(name, value):
    return f"set {name}={value}"


def cmd_append(name, value):
    op = "path " if name == "PATH" else f"set {name}="
    return op + f"%{name}%;{value}"


def cmd_copy(src, tgt):
    return f'copy /Y /B "{src}" "{tgt}"'


def cmd_xcopy(src, tgt):
    return f'xcopy /Y /E "{src}" "{tgt}"'


def cmd_mkdir(path):
    return f'mkdir "{path}"'


def cmd_rmdir(path):
    return f'rmdir /S /Q "{path}"'


def cmd_nmake(makefile=None, target="", params=None):
    if params is None:
        params = ""
    elif isinstance(params, list) or isinstance(params, tuple):
        params = " ".join(params)
    else:
        params = str(params)

    return " ".join(
        [
            "{nmake}",
            "-nologo",
            f'-f "{makefile}"' if makefile is not None else "",
            f"{params}",
            f'"{target}"',
        ]
    )


def cmd_cmake(params=None, file="."):
    if params is None:
        params = ""
    elif isinstance(params, list) or isinstance(params, tuple):
        params = " ".join(params)
    else:
        params = str(params)
    return " ".join(
        [
            "{cmake}",
            "-DCMAKE_VERBOSE_MAKEFILE=ON",
            "-DCMAKE_RULE_MESSAGES:BOOL=OFF",
            "-DCMAKE_BUILD_TYPE=Release",
            f"{params}",
            '-G "NMake Makefiles"',
            f'"{file}"',
        ]
    )


def cmd_msbuild(
    file, configuration="Release", target="Build", platform="{msbuild_arch}"
):
    return " ".join(
        [
            "{msbuild}",
            f"{file}",
            f'/t:"{target}"',
            f'/p:Configuration="{configuration}"',
            f"/p:Platform={platform}",
            "/m",
        ]
    )


SF_PROJECTS = "https://sourceforge.net/projects"

architectures = {
    "x86": {"vcvars_arch": "x86", "msbuild_arch": "Win32"},
    "x64": {"vcvars_arch": "x86_amd64", "msbuild_arch": "x64"},
    "ARM64": {"vcvars_arch": "x86_arm64", "msbuild_arch": "ARM64"},
}

header = [
    cmd_set("INCLUDE", "{inc_dir}"),
    cmd_set("INCLIB", "{lib_dir}"),
    cmd_set("LIB", "{lib_dir}"),
    cmd_append("PATH", "{bin_dir}"),
]

# dependencies, listed in order of compilation
deps = {
    "libjpeg": {
        "url": SF_PROJECTS
        + "/libjpeg-turbo/files/2.1.4/libjpeg-turbo-2.1.4.tar.gz/download",
        "filename": "libjpeg-turbo-2.1.4.tar.gz",
        "dir": "libjpeg-turbo-2.1.4",
        "license": ["README.ijg", "LICENSE.md"],
        "license_pattern": (
            "(LEGAL ISSUES\n============\n\n.+?)\n\nREFERENCES\n=========="
            ".+(libjpeg-turbo Licenses\n======================\n\n.+)$"
        ),
        "build": [
            cmd_cmake(
                [
                    "-DENABLE_SHARED:BOOL=FALSE",
                    "-DWITH_JPEG8:BOOL=TRUE",
                    "-DWITH_CRT_DLL:BOOL=TRUE",
                ]
            ),
            cmd_nmake(target="clean"),
            cmd_nmake(target="jpeg-static"),
            cmd_copy("jpeg-static.lib", "libjpeg.lib"),
            cmd_nmake(target="cjpeg-static"),
            cmd_copy("cjpeg-static.exe", "cjpeg.exe"),
            cmd_nmake(target="djpeg-static"),
            cmd_copy("djpeg-static.exe", "djpeg.exe"),
        ],
        "headers": ["j*.h"],
        "libs": ["libjpeg.lib"],
        "bins": ["cjpeg.exe", "djpeg.exe"],
    },
    "zlib": {
        "url": "https://zlib.net/zlib1212.zip",
        "filename": "zlib1212.zip",
        "dir": "zlib-1.2.12",
        "license": "README",
        "license_pattern": "Copyright notice:\n\n(.+)$",
        "build": [
            cmd_nmake(r"win32\Makefile.msc", "clean"),
            cmd_nmake(r"win32\Makefile.msc", "zlib.lib"),
            cmd_copy("zlib.lib", "z.lib"),
        ],
        "headers": [r"z*.h"],
        "libs": [r"*.lib"],
    },
    "xz": {
        "url": SF_PROJECTS + "/lzmautils/files/xz-5.2.6.tar.gz/download",
        "filename": "xz-5.2.6.tar.gz",
        "dir": "xz-5.2.6",
        "license": "COPYING",
        "patch": {
            r"src\liblzma\api\lzma.h": {
                "#ifndef LZMA_API_IMPORT": "#ifndef LZMA_API_IMPORT\n#define LZMA_API_STATIC",  # noqa: E501
            },
            r"windows\vs2019\liblzma.vcxproj": {
                # retarget to default toolset (selected by vcvarsall.bat)
                "<PlatformToolset>v142</PlatformToolset>": "<PlatformToolset>$(DefaultPlatformToolset)</PlatformToolset>",  # noqa: E501
                # retarget to latest (selected by vcvarsall.bat)
                "<WindowsTargetPlatformVersion>10.0</WindowsTargetPlatformVersion>": "<WindowsTargetPlatformVersion>$(WindowsSDKVersion)</WindowsTargetPlatformVersion>",  # noqa: E501
            },
        },
        "build": [
            cmd_msbuild(r"windows\vs2019\liblzma.vcxproj", "Release", "Clean"),
            cmd_msbuild(r"windows\vs2019\liblzma.vcxproj", "Release", "Build"),
            cmd_mkdir(r"{inc_dir}\lzma"),
            cmd_copy(r"src\liblzma\api\lzma\*.h", r"{inc_dir}\lzma"),
        ],
        "headers": [r"src\liblzma\api\lzma.h"],
        "libs": [r"windows\vs2019\Release\{msbuild_arch}\liblzma\liblzma.lib"],
    },
    "libwebp": {
        "url": "http://downloads.webmproject.org/releases/webp/libwebp-1.2.4.tar.gz",
        "filename": "libwebp-1.2.4.tar.gz",
        "dir": "libwebp-1.2.4",
        "license": "COPYING",
        "build": [
            cmd_rmdir(r"output\release-static"),  # clean
            cmd_nmake(
                "Makefile.vc",
                "all",
                [
                    "CFG=release-static",
                    "RTLIBCFG=dynamic",
                    "OBJDIR=output",
                    "ARCH={architecture}",
                    "LIBWEBP_BASENAME=webp",
                ],
            ),
            cmd_mkdir(r"{inc_dir}\webp"),
            cmd_copy(r"src\webp\*.h", r"{inc_dir}\webp"),
        ],
        "libs": [r"output\release-static\{architecture}\lib\*.lib"],
    },
    "libtiff": {
        "url": "https://download.osgeo.org/libtiff/tiff-4.4.0.tar.gz",
        "filename": "tiff-4.4.0.tar.gz",
        "dir": "tiff-4.4.0",
        "license": "COPYRIGHT",
        "patch": {
            r"cmake\LZMACodec.cmake": {
                # fix typo
                "${{LZMA_FOUND}}": "${{LIBLZMA_FOUND}}",
            },
            r"libtiff\tif_lzma.c": {
                # link against liblzma.lib
                "#ifdef LZMA_SUPPORT": '#ifdef LZMA_SUPPORT\n#pragma comment(lib, "liblzma.lib")',  # noqa: E501
            },
            r"libtiff\tif_webp.c": {
                # link against webp.lib
                "#ifdef WEBP_SUPPORT": '#ifdef WEBP_SUPPORT\n#pragma comment(lib, "webp.lib")',  # noqa: E501
            },
        },
        "build": [
            cmd_cmake("-DBUILD_SHARED_LIBS:BOOL=OFF"),
            cmd_nmake(target="clean"),
            cmd_nmake(target="tiff"),
        ],
        "headers": [r"libtiff\tiff*.h"],
        "libs": [r"libtiff\*.lib"],
        # "bins": [r"libtiff\*.dll"],
    },
    "libpng": {
        "url": SF_PROJECTS + "/libpng/files/libpng16/1.6.37/lpng1637.zip/download",
        "filename": "lpng1637.zip",
        "dir": "lpng1637",
        "license": "LICENSE",
        "build": [
            # lint: do not inline
            cmd_cmake(("-DPNG_SHARED:BOOL=OFF", "-DPNG_TESTS:BOOL=OFF")),
            cmd_nmake(target="clean"),
            cmd_nmake(),
            cmd_copy("libpng16_static.lib", "libpng16.lib"),
        ],
        "headers": [r"png*.h"],
        "libs": [r"libpng16.lib"],
    },
    "brotli": {
        "url": "https://github.com/google/brotli/archive/refs/tags/v1.0.9.tar.gz",
        "filename": "brotli-1.0.9.tar.gz",
        "dir": "brotli-1.0.9",
        "license": "LICENSE",
        "build": [
            cmd_cmake(),
            cmd_nmake(target="clean"),
            cmd_nmake(target="brotlicommon-static"),
            cmd_nmake(target="brotlidec-static"),
            cmd_xcopy(r"c\include", "{inc_dir}"),
        ],
        "libs": ["*.lib"],
    },
    "freetype": {
        "url": "https://download.savannah.gnu.org/releases/freetype/freetype-2.12.1.tar.gz",  # noqa: E501
        "filename": "freetype-2.12.1.tar.gz",
        "dir": "freetype-2.12.1",
        "license": ["LICENSE.TXT", r"docs\FTL.TXT", r"docs\GPLv2.TXT"],
        "patch": {
            r"builds\windows\vc2010\freetype.vcxproj": {
                # freetype setting is /MD for .dll and /MT for .lib, we need /MD
                "<RuntimeLibrary>MultiThreaded</RuntimeLibrary>": "<RuntimeLibrary>MultiThreadedDLL</RuntimeLibrary>",  # noqa: E501
                # freetype doesn't specify SDK version, MSBuild may guess incorrectly
                '<PropertyGroup Label="Globals">': '<PropertyGroup Label="Globals">\n    <WindowsTargetPlatformVersion>$(WindowsSDKVersion)</WindowsTargetPlatformVersion>',  # noqa: E501
            },
            r"builds\windows\vc2010\freetype.user.props": {
                "<UserDefines></UserDefines>": "<UserDefines>FT_CONFIG_OPTION_SYSTEM_ZLIB;FT_CONFIG_OPTION_USE_PNG;FT_CONFIG_OPTION_USE_HARFBUZZ;FT_CONFIG_OPTION_USE_BROTLI</UserDefines>",  # noqa: E501
                "<UserIncludeDirectories></UserIncludeDirectories>": r"<UserIncludeDirectories>{dir_harfbuzz}\src;{inc_dir}</UserIncludeDirectories>",  # noqa: E501
                "<UserLibraryDirectories></UserLibraryDirectories>": "<UserLibraryDirectories>{lib_dir}</UserLibraryDirectories>",  # noqa: E501
                "<UserDependencies></UserDependencies>": "<UserDependencies>zlib.lib;libpng16.lib;brotlicommon-static.lib;brotlidec-static.lib</UserDependencies>",  # noqa: E501
            },
            r"src/autofit/afshaper.c": {
                # link against harfbuzz.lib
                "#ifdef FT_CONFIG_OPTION_USE_HARFBUZZ": '#ifdef FT_CONFIG_OPTION_USE_HARFBUZZ\n#pragma comment(lib, "harfbuzz.lib")',  # noqa: E501
            },
        },
        "build": [
            cmd_rmdir("objs"),
            cmd_msbuild(
                r"builds\windows\vc2010\freetype.sln", "Release Static", "Clean"
            ),
            cmd_msbuild(
                r"builds\windows\vc2010\freetype.sln", "Release Static", "Build"
            ),
            cmd_xcopy("include", "{inc_dir}"),
        ],
        "libs": [r"objs\{msbuild_arch}\Release Static\freetype.lib"],
        # "bins": [r"objs\{msbuild_arch}\Release\freetype.dll"],
    },
    "lcms2": {
        "url": SF_PROJECTS + "/lcms/files/lcms/2.13/lcms2-2.13.1.tar.gz/download",
        "filename": "lcms2-2.13.1.tar.gz",
        "dir": "lcms2-2.13.1",
        "license": "COPYING",
        "patch": {
            r"Projects\VC2022\lcms2_static\lcms2_static.vcxproj": {
                # default is /MD for x86 and /MT for x64, we need /MD always
                "<RuntimeLibrary>MultiThreaded</RuntimeLibrary>": "<RuntimeLibrary>MultiThreadedDLL</RuntimeLibrary>",  # noqa: E501
                # retarget to default toolset (selected by vcvarsall.bat)
                "<PlatformToolset>v143</PlatformToolset>": "<PlatformToolset>$(DefaultPlatformToolset)</PlatformToolset>",  # noqa: E501
                # retarget to latest (selected by vcvarsall.bat)
                "<WindowsTargetPlatformVersion>10.0</WindowsTargetPlatformVersion>": "<WindowsTargetPlatformVersion>$(WindowsSDKVersion)</WindowsTargetPlatformVersion>",  # noqa: E501
            }
        },
        "build": [
            cmd_rmdir("Lib"),
            cmd_rmdir(r"Projects\VC2022\Release"),
            cmd_msbuild(r"Projects\VC2022\lcms2.sln", "Release", "Clean"),
            cmd_msbuild(
                r"Projects\VC2022\lcms2.sln", "Release", "lcms2_static:Rebuild"
            ),
            cmd_xcopy("include", "{inc_dir}"),
        ],
        "libs": [r"Lib\MS\*.lib"],
    },
    "openjpeg": {
        "url": "https://github.com/uclouvain/openjpeg/archive/v2.5.0.tar.gz",
        "filename": "openjpeg-2.5.0.tar.gz",
        "dir": "openjpeg-2.5.0",
        "license": "LICENSE",
        "build": [
            cmd_cmake(("-DBUILD_CODEC:BOOL=OFF", "-DBUILD_SHARED_LIBS:BOOL=OFF")),
            cmd_nmake(target="clean"),
            cmd_nmake(target="openjp2"),
            cmd_mkdir(r"{inc_dir}\openjpeg-2.5.0"),
            cmd_copy(r"src\lib\openjp2\*.h", r"{inc_dir}\openjpeg-2.5.0"),
        ],
        "libs": [r"bin\*.lib"],
    },
    "libimagequant": {
        # commit: Merge branch 'master' into msvc (matches 2.17.0 tag)
        "url": "https://github.com/ImageOptim/libimagequant/archive/e4c1334be0eff290af5e2b4155057c2953a313ab.zip",  # noqa: E501
        "filename": "libimagequant-e4c1334be0eff290af5e2b4155057c2953a313ab.zip",
        "dir": "libimagequant-e4c1334be0eff290af5e2b4155057c2953a313ab",
        "license": "COPYRIGHT",
        "patch": {
            "CMakeLists.txt": {
                "if(OPENMP_FOUND)": "if(false)",
                "install": "#install",
            }
        },
        "build": [
            # lint: do not inline
            cmd_cmake(),
            cmd_nmake(target="clean"),
            cmd_nmake(target="imagequant_a"),
            cmd_copy("imagequant_a.lib", "imagequant.lib"),
        ],
        "headers": [r"*.h"],
        "libs": [r"imagequant.lib"],
    },
    "harfbuzz": {
<<<<<<< HEAD
        "url": "https://github.com/harfbuzz/harfbuzz/archive/5.1.0.zip",
        "filename": "harfbuzz-5.1.0.zip",
        "dir": "harfbuzz-5.1.0",
        "license": "COPYING",
=======
        "url": "https://github.com/harfbuzz/harfbuzz/archive/5.2.0.zip",
        "filename": "harfbuzz-5.2.0.zip",
        "dir": "harfbuzz-5.2.0",
>>>>>>> f98fde7d
        "build": [
            cmd_cmake("-DHB_HAVE_FREETYPE:BOOL=TRUE"),
            cmd_nmake(target="clean"),
            cmd_nmake(target="harfbuzz"),
        ],
        "headers": [r"src\*.h"],
        "libs": [r"*.lib"],
    },
    "fribidi": {
        "url": "https://github.com/fribidi/fribidi/archive/v1.0.12.zip",
        "filename": "fribidi-1.0.12.zip",
        "dir": "fribidi-1.0.12",
        "license": "COPYING",
        "build": [
            cmd_copy(r"{winbuild_dir}\fribidi.cmake", r"CMakeLists.txt"),
            cmd_cmake(),
            cmd_nmake(target="clean"),
            cmd_nmake(target="fribidi"),
        ],
        "bins": [r"*.dll"],
    },
}


# based on distutils._msvccompiler from CPython 3.7.4
def find_msvs():
    root = os.environ.get("ProgramFiles(x86)") or os.environ.get("ProgramFiles")
    if not root:
        print("Program Files not found")
        return None

    try:
        vspath = (
            subprocess.check_output(
                [
                    os.path.join(
                        root, "Microsoft Visual Studio", "Installer", "vswhere.exe"
                    ),
                    "-latest",
                    "-prerelease",
                    "-requires",
                    "Microsoft.VisualStudio.Component.VC.Tools.x86.x64",
                    "-property",
                    "installationPath",
                    "-products",
                    "*",
                ]
            )
            .decode(encoding="mbcs")
            .strip()
        )
    except (subprocess.CalledProcessError, OSError, UnicodeDecodeError):
        print("vswhere not found")
        return None

    if not os.path.isdir(os.path.join(vspath, "VC", "Auxiliary", "Build")):
        print("Visual Studio seems to be missing C compiler")
        return None

    vs = {
        "header": [],
        # nmake selected by vcvarsall
        "nmake": "nmake.exe",
        "vs_dir": vspath,
    }

    # vs2017
    msbuild = os.path.join(vspath, "MSBuild", "15.0", "Bin", "MSBuild.exe")
    if os.path.isfile(msbuild):
        vs["msbuild"] = f'"{msbuild}"'
    else:
        # vs2019
        msbuild = os.path.join(vspath, "MSBuild", "Current", "Bin", "MSBuild.exe")
        if os.path.isfile(msbuild):
            vs["msbuild"] = f'"{msbuild}"'
        else:
            print("Visual Studio MSBuild not found")
            return None

    vcvarsall = os.path.join(vspath, "VC", "Auxiliary", "Build", "vcvarsall.bat")
    if not os.path.isfile(vcvarsall):
        print("Visual Studio vcvarsall not found")
        return None
    vs["header"].append(f'call "{vcvarsall}" {{vcvars_arch}}')

    return vs


def extract_dep(url, filename):
    import tarfile
    import urllib.request
    import zipfile

    file = os.path.join(depends_dir, filename)
    if not os.path.exists(file):
        ex = None
        for i in range(3):
            try:
                print("Fetching %s (attempt %d)..." % (url, i + 1))
                content = urllib.request.urlopen(url).read()
                with open(file, "wb") as f:
                    f.write(content)
                break
            except urllib.error.URLError as e:
                ex = e
        else:
            raise RuntimeError(ex)

    print("Extracting " + filename)
    if filename.endswith(".zip"):
        with zipfile.ZipFile(file) as zf:
            zf.extractall(sources_dir)
    elif filename.endswith(".tar.gz") or filename.endswith(".tgz"):
        with tarfile.open(file, "r:gz") as tgz:
            tgz.extractall(sources_dir)
    else:
        raise RuntimeError("Unknown archive type: " + filename)


def write_script(name, lines):
    name = os.path.join(build_dir, name)
    lines = [line.format(**prefs) for line in lines]
    print("Writing " + name)
    with open(name, "w", newline="") as f:
        f.write(os.linesep.join(lines))
    if verbose:
        for line in lines:
            print("    " + line)


def get_footer(dep):
    lines = []
    for out in dep.get("headers", []):
        lines.append(cmd_copy(out, "{inc_dir}"))
    for out in dep.get("libs", []):
        lines.append(cmd_copy(out, "{lib_dir}"))
    for out in dep.get("bins", []):
        lines.append(cmd_copy(out, "{bin_dir}"))
    return lines


def build_dep(name):
    dep = deps[name]
    dir = dep["dir"]
    file = f"build_dep_{name}.cmd"

    extract_dep(dep["url"], dep["filename"])

    licenses = dep["license"]
    if isinstance(licenses, str):
        licenses = [licenses]
    license_text = ""
    for license_file in licenses:
        with open(os.path.join(sources_dir, dir, license_file)) as f:
            license_text += f.read()
    if "license_pattern" in dep:
        match = re.search(dep["license_pattern"], license_text, re.DOTALL)
        license_text = "\n".join(match.groups())
    assert len(license_text) > 50
    with open(os.path.join(license_dir, f"{dir}.txt"), "w") as f:
        print(f"Writing license {dir}.txt")
        f.write(license_text)

    for patch_file, patch_list in dep.get("patch", {}).items():
        patch_file = os.path.join(sources_dir, dir, patch_file.format(**prefs))
        with open(patch_file) as f:
            text = f.read()
        for patch_from, patch_to in patch_list.items():
            patch_from = patch_from.format(**prefs)
            patch_to = patch_to.format(**prefs)
            assert patch_from in text
            text = text.replace(patch_from, patch_to)
        with open(patch_file, "w") as f:
            print(f"Patching {patch_file}")
            f.write(text)

    banner = f"Building {name} ({dir})"
    lines = [
        "@echo " + ("=" * 70),
        f"@echo ==== {banner:<60} ====",
        "@echo " + ("=" * 70),
        "cd /D %s" % os.path.join(sources_dir, dir),
        *prefs["header"],
        *dep.get("build", []),
        *get_footer(dep),
    ]

    write_script(file, lines)
    return file


def build_dep_all():
    lines = ["@echo on"]
    for dep_name in deps:
        if dep_name in disabled:
            continue
        script = build_dep(dep_name)
        lines.append(rf'cmd.exe /c "{{build_dir}}\{script}"')
        lines.append("if errorlevel 1 echo Build failed! && exit /B 1")
    lines.append("@echo All Pillow dependencies built successfully!")
    write_script("build_dep_all.cmd", lines)


def build_pillow():
    lines = [
        "@echo ---- Building Pillow (build_ext %*) ----",
        cmd_cd("{pillow_dir}"),
        *prefs["header"],
        cmd_set("DISTUTILS_USE_SDK", "1"),  # use same compiler to build Pillow
        cmd_set("py_vcruntime_redist", "true"),  # always use /MD, never /MT
        r'"{python_dir}\{python_exe}" setup.py build_ext --vendor-raqm --vendor-fribidi %*',  # noqa: E501
    ]

    write_script("build_pillow.cmd", lines)


if __name__ == "__main__":
    # winbuild directory
    winbuild_dir = os.path.dirname(os.path.realpath(__file__))

    verbose = False
    disabled = []
    depends_dir = os.environ.get("PILLOW_DEPS", os.path.join(winbuild_dir, "depends"))
    python_dir = os.environ.get("PYTHON")
    python_exe = os.environ.get("EXECUTABLE", "python.exe")
    architecture = os.environ.get(
        "ARCHITECTURE",
        "ARM64"
        if platform.machine() == "ARM64"
        else ("x86" if struct.calcsize("P") == 4 else "x64"),
    )
    build_dir = os.environ.get("PILLOW_BUILD", os.path.join(winbuild_dir, "build"))
    sources_dir = ""
    for arg in sys.argv[1:]:
        if arg == "-v":
            verbose = True
        elif arg == "--no-imagequant":
            disabled += ["libimagequant"]
        elif arg == "--no-raqm" or arg == "--no-fribidi":
            disabled += ["fribidi"]
        elif arg.startswith("--depends="):
            depends_dir = arg[10:]
        elif arg.startswith("--python="):
            python_dir = arg[9:]
        elif arg.startswith("--executable="):
            python_exe = arg[13:]
        elif arg.startswith("--architecture="):
            architecture = arg[15:]
        elif arg.startswith("--dir="):
            build_dir = arg[6:]
        elif arg == "--srcdir":
            sources_dir = os.path.sep + "src"
        else:
            raise ValueError("Unknown parameter: " + arg)

    # dependency cache directory
    os.makedirs(depends_dir, exist_ok=True)
    print("Caching dependencies in:", depends_dir)

    if python_dir is None:
        python_dir = os.path.dirname(os.path.realpath(sys.executable))
        python_exe = os.path.basename(sys.executable)
    print("Target Python:", os.path.join(python_dir, python_exe))

    arch_prefs = architectures[architecture]
    print("Target Architecture:", architecture)

    msvs = find_msvs()
    if msvs is None:
        raise RuntimeError(
            "Visual Studio not found. Please install Visual Studio 2017 or newer."
        )
    print("Found Visual Studio at:", msvs["vs_dir"])

    print("Using output directory:", build_dir)

    # build directory for *.h files
    inc_dir = os.path.join(build_dir, "inc")
    # build directory for *.lib files
    lib_dir = os.path.join(build_dir, "lib")
    # build directory for *.bin files
    bin_dir = os.path.join(build_dir, "bin")
    # directory for storing project files
    sources_dir = build_dir + sources_dir
    # copy dependency licenses to this directory
    license_dir = os.path.join(build_dir, "license")

    shutil.rmtree(build_dir, ignore_errors=True)
    os.makedirs(build_dir, exist_ok=False)
    for path in [inc_dir, lib_dir, bin_dir, sources_dir, license_dir]:
        os.makedirs(path, exist_ok=True)

    prefs = {
        # Python paths / preferences
        "python_dir": python_dir,
        "python_exe": python_exe,
        "architecture": architecture,
        **arch_prefs,
        # Pillow paths
        "pillow_dir": os.path.realpath(os.path.join(winbuild_dir, "..")),
        "winbuild_dir": winbuild_dir,
        # Build paths
        "build_dir": build_dir,
        "inc_dir": inc_dir,
        "lib_dir": lib_dir,
        "bin_dir": bin_dir,
        "src_dir": sources_dir,
        "license_dir": license_dir,
        # Compilers / Tools
        **msvs,
        "cmake": "cmake.exe",  # TODO find CMAKE automatically
        # TODO find NASM automatically
        # script header
        "header": sum([header, msvs["header"], ["@echo on"]], []),
    }

    for k, v in deps.items():
        prefs[f"dir_{k}"] = os.path.join(sources_dir, v["dir"])

    print()

    write_script(".gitignore", ["*"])
    build_dep_all()
    build_pillow()<|MERGE_RESOLUTION|>--- conflicted
+++ resolved
@@ -355,16 +355,10 @@
         "libs": [r"imagequant.lib"],
     },
     "harfbuzz": {
-<<<<<<< HEAD
-        "url": "https://github.com/harfbuzz/harfbuzz/archive/5.1.0.zip",
-        "filename": "harfbuzz-5.1.0.zip",
-        "dir": "harfbuzz-5.1.0",
-        "license": "COPYING",
-=======
         "url": "https://github.com/harfbuzz/harfbuzz/archive/5.2.0.zip",
         "filename": "harfbuzz-5.2.0.zip",
         "dir": "harfbuzz-5.2.0",
->>>>>>> f98fde7d
+        "license": "COPYING",
         "build": [
             cmd_cmake("-DHB_HAVE_FREETYPE:BOOL=TRUE"),
             cmd_nmake(target="clean"),
