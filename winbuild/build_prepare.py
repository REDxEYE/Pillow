from __future__ import annotations

import argparse
import os
import platform
import re
import shutil
import struct
import subprocess


def cmd_cd(path: str) -> str:
    return f"cd /D {path}"


def cmd_set(name: str, value: str) -> str:
    return f"set {name}={value}"


def cmd_append(name: str, value: str) -> str:
    op = "path " if name == "PATH" else f"set {name}="
    return op + f"%{name}%;{value}"


def cmd_copy(src: str, tgt: str) -> str:
    return f'copy /Y /B "{src}" "{tgt}"'


def cmd_xcopy(src: str, tgt: str) -> str:
    return f'xcopy /Y /E "{src}" "{tgt}"'


def cmd_mkdir(path: str) -> str:
    return f'mkdir "{path}"'


def cmd_rmdir(path: str) -> str:
    return f'rmdir /S /Q "{path}"'


def cmd_nmake(
    makefile: str | None = None,
    target: str = "",
    params: list[str] | None = None,
) -> str:
    params = "" if params is None else " ".join(params)

    return " ".join(
        [
            "{nmake}",
            "-nologo",
            f'-f "{makefile}"' if makefile is not None else "",
            f"{params}",
            f'"{target}"',
        ]
    )


def cmds_cmake(
    target: str | tuple[str, ...] | list[str], *params, build_dir: str = "."
) -> list[str]:
    if not isinstance(target, str):
        target = " ".join(target)

    return [
        " ".join(
            [
                "{cmake}",
                "-DCMAKE_BUILD_TYPE=Release",
                "-DCMAKE_VERBOSE_MAKEFILE=ON",
                "-DCMAKE_RULE_MESSAGES:BOOL=OFF",  # for NMake
                "-DCMAKE_C_COMPILER=cl.exe",  # for Ninja
                "-DCMAKE_CXX_COMPILER=cl.exe",  # for Ninja
                "-DCMAKE_C_FLAGS=-nologo",
                "-DCMAKE_CXX_FLAGS=-nologo",
                *params,
                '-G "{cmake_generator}"',
                f'-B "{build_dir}"',
                "-S .",
            ]
        ),
        f'{{cmake}} --build "{build_dir}" --clean-first --parallel --target {target}',
    ]


def cmd_msbuild(
    file: str,
    configuration: str = "Release",
    target: str = "Build",
    plat: str = "{msbuild_arch}",
) -> str:
    return " ".join(
        [
            "{msbuild}",
            f"{file}",
            f'/t:"{target}"',
            f'/p:Configuration="{configuration}"',
            f"/p:Platform={plat}",
            "/m",
        ]
    )


SF_PROJECTS = "https://sourceforge.net/projects"

ARCHITECTURES = {
    "x86": {"vcvars_arch": "x86", "msbuild_arch": "Win32"},
    "AMD64": {"vcvars_arch": "x86_amd64", "msbuild_arch": "x64"},
    "ARM64": {"vcvars_arch": "x86_arm64", "msbuild_arch": "ARM64"},
}

V = {
    "BROTLI": "1.1.0",
    "FREETYPE": "2.13.2",
    "FRIBIDI": "1.0.13",
    "HARFBUZZ": "8.3.0",
    "JPEGTURBO": "3.0.1",
    "LCMS2": "2.16",
    "LIBPNG": "1.6.39",
    "LIBWEBP": "1.3.2",
    "OPENJPEG": "2.5.2",
    "TIFF": "4.6.0",
    "XZ": "5.4.5",
    "ZLIB": "1.3",
}
V["LIBPNG_DOTLESS"] = V["LIBPNG"].replace(".", "")
V["LIBPNG_XY"] = "".join(V["LIBPNG"].split(".")[:2])
V["ZLIB_DOTLESS"] = V["ZLIB"].replace(".", "")


# dependencies, listed in order of compilation
DEPS = {
    "libjpeg": {
        "url": f"{SF_PROJECTS}/libjpeg-turbo/files/{V['JPEGTURBO']}/"
        f"libjpeg-turbo-{V['JPEGTURBO']}.tar.gz/download",
        "filename": f"libjpeg-turbo-{V['JPEGTURBO']}.tar.gz",
        "dir": f"libjpeg-turbo-{V['JPEGTURBO']}",
        "license": ["README.ijg", "LICENSE.md"],
        "license_pattern": (
            "(LEGAL ISSUES\n============\n\n.+?)\n\nREFERENCES\n=========="
            ".+(libjpeg-turbo Licenses\n======================\n\n.+)$"
        ),
        "patch": {
            r"CMakeLists.txt": {
                # libjpeg-turbo does not detect MSVC x86_arm64 cross-compiler correctly
                'if(MSVC_IDE AND CMAKE_GENERATOR_PLATFORM MATCHES "arm64")': "if({architecture} STREQUAL ARM64)",  # noqa: E501
            },
        },
        "build": [
            *cmds_cmake(
                ("jpeg-static", "cjpeg-static", "djpeg-static"),
                "-DENABLE_SHARED:BOOL=FALSE",
                "-DWITH_JPEG8:BOOL=TRUE",
                "-DWITH_CRT_DLL:BOOL=TRUE",
            ),
            cmd_copy("jpeg-static.lib", "libjpeg.lib"),
            cmd_copy("cjpeg-static.exe", "cjpeg.exe"),
            cmd_copy("djpeg-static.exe", "djpeg.exe"),
        ],
        "headers": ["j*.h"],
        "libs": ["libjpeg.lib"],
        "bins": ["cjpeg.exe", "djpeg.exe"],
    },
    "zlib": {
<<<<<<< HEAD
        "url": "https://zlib.net/zlib131.zip",
        "filename": "zlib131.zip",
        "dir": "zlib-1.3.1",
=======
        "url": f"https://zlib.net/zlib{V['ZLIB_DOTLESS']}.zip",
        "filename": f"zlib{V['ZLIB_DOTLESS']}.zip",
        "dir": f"zlib-{V['ZLIB']}",
>>>>>>> 3f5721d0
        "license": "README",
        "license_pattern": "Copyright notice:\n\n(.+)$",
        "build": [
            cmd_nmake(r"win32\Makefile.msc", "clean"),
            cmd_nmake(r"win32\Makefile.msc", "zlib.lib"),
            cmd_copy("zlib.lib", "z.lib"),
        ],
        "headers": [r"z*.h"],
        "libs": [r"*.lib"],
    },
    "xz": {
        "url": f"{SF_PROJECTS}/lzmautils/files/xz-{V['XZ']}.tar.gz/download",
        "filename": f"xz-{V['XZ']}.tar.gz",
        "dir": f"xz-{V['XZ']}",
        "license": "COPYING",
        "build": [
            *cmds_cmake("liblzma", "-DBUILD_SHARED_LIBS:BOOL=OFF"),
            cmd_mkdir(r"{inc_dir}\lzma"),
            cmd_copy(r"src\liblzma\api\lzma\*.h", r"{inc_dir}\lzma"),
        ],
        "headers": [r"src\liblzma\api\lzma.h"],
        "libs": [r"liblzma.lib"],
    },
    "libwebp": {
        "url": f"http://downloads.webmproject.org/releases/webp/libwebp-{V['LIBWEBP']}.tar.gz",
        "filename": f"libwebp-{V['LIBWEBP']}.tar.gz",
        "dir": f"libwebp-{V['LIBWEBP']}",
        "license": "COPYING",
        "patch": {
            r"src\enc\picture_csp_enc.c": {
                # link against libsharpyuv.lib
                '#include "sharpyuv/sharpyuv.h"': '#include "sharpyuv/sharpyuv.h"\n#pragma comment(lib, "libsharpyuv.lib")',  # noqa: E501
            }
        },
        "build": [
            *cmds_cmake(
                "webp webpdemux webpmux",
                "-DBUILD_SHARED_LIBS:BOOL=OFF",
                "-DWEBP_LINK_STATIC:BOOL=OFF",
            ),
            cmd_mkdir(r"{inc_dir}\webp"),
            cmd_copy(r"src\webp\*.h", r"{inc_dir}\webp"),
        ],
        "libs": [r"libsharpyuv.lib", r"libwebp*.lib"],
    },
    "libtiff": {
        "url": f"https://download.osgeo.org/libtiff/tiff-{V['TIFF']}.tar.gz",
        "filename": f"tiff-{V['TIFF']}.tar.gz",
        "dir": f"tiff-{V['TIFF']}",
        "license": "LICENSE.md",
        "patch": {
            r"libtiff\tif_lzma.c": {
                # link against liblzma.lib
                "#ifdef LZMA_SUPPORT": '#ifdef LZMA_SUPPORT\n#pragma comment(lib, "liblzma.lib")',  # noqa: E501
            },
            r"libtiff\tif_webp.c": {
                # link against libwebp.lib
                "#ifdef WEBP_SUPPORT": '#ifdef WEBP_SUPPORT\n#pragma comment(lib, "libwebp.lib")',  # noqa: E501
            },
            r"test\CMakeLists.txt": {
                "add_executable(test_write_read_tags ../placeholder.h)": "",
                "target_sources(test_write_read_tags PRIVATE test_write_read_tags.c)": "",  # noqa: E501
                "target_link_libraries(test_write_read_tags PRIVATE tiff)": "",
                "list(APPEND simple_tests test_write_read_tags)": "",
            },
        },
        "build": [
            *cmds_cmake(
                "tiff",
                "-DBUILD_SHARED_LIBS:BOOL=OFF",
                "-DWebP_LIBRARY=libwebp",
                '-DCMAKE_C_FLAGS="-nologo -DLZMA_API_STATIC"',
            )
        ],
        "headers": [r"libtiff\tiff*.h"],
        "libs": [r"libtiff\*.lib"],
    },
    "libpng": {
        "url": f"{SF_PROJECTS}/libpng/files/libpng{V['LIBPNG_XY']}/{V['LIBPNG']}/"
        f"lpng{V['LIBPNG_DOTLESS']}.zip/download",
        "filename": f"lpng{V['LIBPNG_DOTLESS']}.zip",
        "dir": f"lpng{V['LIBPNG_DOTLESS']}",
        "license": "LICENSE",
        "build": [
            *cmds_cmake("png_static", "-DPNG_SHARED:BOOL=OFF", "-DPNG_TESTS:BOOL=OFF"),
            cmd_copy(
                f"libpng{V['LIBPNG_XY']}_static.lib", f"libpng{V['LIBPNG_XY']}.lib"
            ),
        ],
        "headers": [r"png*.h"],
        "libs": [f"libpng{V['LIBPNG_XY']}.lib"],
    },
    "brotli": {
        "url": f"https://github.com/google/brotli/archive/refs/tags/v{V['BROTLI']}.tar.gz",
        "filename": f"brotli-{V['BROTLI']}.tar.gz",
        "dir": f"brotli-{V['BROTLI']}",
        "license": "LICENSE",
        "build": [
            *cmds_cmake(("brotlicommon", "brotlidec"), "-DBUILD_SHARED_LIBS:BOOL=OFF"),
            cmd_xcopy(r"c\include", "{inc_dir}"),
        ],
        "libs": ["*.lib"],
    },
    "freetype": {
        "url": f"https://download.savannah.gnu.org/releases/freetype/freetype-{V['FREETYPE']}.tar.gz",
        "filename": f"freetype-{V['FREETYPE']}.tar.gz",
        "dir": f"freetype-{V['FREETYPE']}",
        "license": ["LICENSE.TXT", r"docs\FTL.TXT", r"docs\GPLv2.TXT"],
        "patch": {
            r"builds\windows\vc2010\freetype.vcxproj": {
                # freetype setting is /MD for .dll and /MT for .lib, we need /MD
                "<RuntimeLibrary>MultiThreaded</RuntimeLibrary>": "<RuntimeLibrary>MultiThreadedDLL</RuntimeLibrary>",  # noqa: E501
                # freetype doesn't specify SDK version, MSBuild may guess incorrectly
                '<PropertyGroup Label="Globals">': '<PropertyGroup Label="Globals">\n    <WindowsTargetPlatformVersion>$(WindowsSDKVersion)</WindowsTargetPlatformVersion>',  # noqa: E501
            },
            r"builds\windows\vc2010\freetype.user.props": {
                "<UserDefines></UserDefines>": "<UserDefines>FT_CONFIG_OPTION_SYSTEM_ZLIB;FT_CONFIG_OPTION_USE_PNG;FT_CONFIG_OPTION_USE_HARFBUZZ;FT_CONFIG_OPTION_USE_BROTLI</UserDefines>",  # noqa: E501
                "<UserIncludeDirectories></UserIncludeDirectories>": r"<UserIncludeDirectories>{dir_harfbuzz}\src;{inc_dir}</UserIncludeDirectories>",  # noqa: E501
                "<UserLibraryDirectories></UserLibraryDirectories>": "<UserLibraryDirectories>{lib_dir}</UserLibraryDirectories>",  # noqa: E501
                "<UserDependencies></UserDependencies>": f"<UserDependencies>zlib.lib;libpng{V['LIBPNG_XY']}.lib;brotlicommon.lib;brotlidec.lib</UserDependencies>",  # noqa: E501
            },
            r"src/autofit/afshaper.c": {
                # link against harfbuzz.lib
                "#ifdef FT_CONFIG_OPTION_USE_HARFBUZZ": '#ifdef FT_CONFIG_OPTION_USE_HARFBUZZ\n#pragma comment(lib, "harfbuzz.lib")',  # noqa: E501
            },
        },
        "build": [
            cmd_rmdir("objs"),
            cmd_msbuild(
                r"builds\windows\vc2010\freetype.sln", "Release Static", "Clean"
            ),
            cmd_msbuild(
                r"builds\windows\vc2010\freetype.sln", "Release Static", "Build"
            ),
            cmd_xcopy("include", "{inc_dir}"),
        ],
        "libs": [r"objs\{msbuild_arch}\Release Static\freetype.lib"],
    },
    "lcms2": {
        "url": f"{SF_PROJECTS}/lcms/files/lcms/{V['LCMS2']}/lcms2-{V['LCMS2']}.tar.gz/download",  # noqa: E501
        "filename": f"lcms2-{V['LCMS2']}.tar.gz",
        "dir": f"lcms2-{V['LCMS2']}",
        "license": "LICENSE",
        "patch": {
            r"Projects\VC2022\lcms2_static\lcms2_static.vcxproj": {
                # default is /MD for x86 and /MT for x64, we need /MD always
                "<RuntimeLibrary>MultiThreaded</RuntimeLibrary>": "<RuntimeLibrary>MultiThreadedDLL</RuntimeLibrary>",  # noqa: E501
                # retarget to default toolset (selected by vcvarsall.bat)
                "<PlatformToolset>v143</PlatformToolset>": "<PlatformToolset>$(DefaultPlatformToolset)</PlatformToolset>",  # noqa: E501
                # retarget to latest (selected by vcvarsall.bat)
                "<WindowsTargetPlatformVersion>10.0</WindowsTargetPlatformVersion>": "<WindowsTargetPlatformVersion>$(WindowsSDKVersion)</WindowsTargetPlatformVersion>",  # noqa: E501
            }
        },
        "build": [
            cmd_rmdir("Lib"),
            cmd_rmdir(r"Projects\VC2022\Release"),
            cmd_msbuild(r"Projects\VC2022\lcms2.sln", "Release", "Clean"),
            cmd_msbuild(
                r"Projects\VC2022\lcms2.sln", "Release", "lcms2_static:Rebuild"
            ),
            cmd_xcopy("include", "{inc_dir}"),
        ],
        "libs": [r"Lib\MS\*.lib"],
    },
    "openjpeg": {
        "url": f"https://github.com/uclouvain/openjpeg/archive/v{V['OPENJPEG']}.tar.gz",
        "filename": f"openjpeg-{V['OPENJPEG']}.tar.gz",
        "dir": f"openjpeg-{V['OPENJPEG']}",
        "license": "LICENSE",
        "build": [
            *cmds_cmake(
                "openjp2", "-DBUILD_CODEC:BOOL=OFF", "-DBUILD_SHARED_LIBS:BOOL=OFF"
            ),
            cmd_mkdir(rf"{{inc_dir}}\openjpeg-{V['OPENJPEG']}"),
            cmd_copy(r"src\lib\openjp2\*.h", rf"{{inc_dir}}\openjpeg-{V['OPENJPEG']}"),
        ],
        "libs": [r"bin\*.lib"],
    },
    "libimagequant": {
        # commit: Merge branch 'master' into msvc (matches 2.17.0 tag)
        "url": "https://github.com/ImageOptim/libimagequant/archive/e4c1334be0eff290af5e2b4155057c2953a313ab.zip",
        "filename": "libimagequant-e4c1334be0eff290af5e2b4155057c2953a313ab.zip",
        "dir": "libimagequant-e4c1334be0eff290af5e2b4155057c2953a313ab",
        "license": "COPYRIGHT",
        "patch": {
            "CMakeLists.txt": {
                "if(OPENMP_FOUND)": "if(false)",
                "install": "#install",
                # libimagequant does not detect MSVC x86_arm64 cross-compiler correctly
                "if(${{CMAKE_SYSTEM_PROCESSOR}} STREQUAL ARM64)": "if({architecture} STREQUAL ARM64)",  # noqa: E501
            }
        },
        "build": [
            *cmds_cmake("imagequant_a"),
            cmd_copy("imagequant_a.lib", "imagequant.lib"),
        ],
        "headers": [r"*.h"],
        "libs": [r"imagequant.lib"],
    },
    "harfbuzz": {
        "url": f"https://github.com/harfbuzz/harfbuzz/archive/{V['HARFBUZZ']}.zip",
        "filename": f"harfbuzz-{V['HARFBUZZ']}.zip",
        "dir": f"harfbuzz-{V['HARFBUZZ']}",
        "license": "COPYING",
        "build": [
            *cmds_cmake(
                "harfbuzz",
                "-DHB_HAVE_FREETYPE:BOOL=TRUE",
                '-DCMAKE_CXX_FLAGS="-nologo -d2FH4-"',
            ),
        ],
        "headers": [r"src\*.h"],
        "libs": [r"*.lib"],
    },
    "fribidi": {
        "url": f"https://github.com/fribidi/fribidi/archive/v{V['FRIBIDI']}.zip",
        "filename": f"fribidi-{V['FRIBIDI']}.zip",
        "dir": f"fribidi-{V['FRIBIDI']}",
        "license": "COPYING",
        "build": [
            cmd_copy(r"COPYING", rf"{{bin_dir}}\fribidi-{V['FRIBIDI']}-COPYING"),
            cmd_copy(r"{winbuild_dir}\fribidi.cmake", r"CMakeLists.txt"),
            # generated tab.i files cannot be cross-compiled
            " ^&^& ".join(
                [
                    "if {architecture}==ARM64 cmd /c call {vcvarsall} x86",
                    *cmds_cmake("fribidi-gen", "-DARCH=x86", build_dir="build_x86"),
                ]
            ),
            *cmds_cmake("fribidi", "-DARCH={architecture}"),
        ],
        "bins": [r"*.dll"],
    },
}


# based on distutils._msvccompiler from CPython 3.7.4
def find_msvs(architecture: str) -> dict[str, str] | None:
    root = os.environ.get("ProgramFiles(x86)") or os.environ.get("ProgramFiles")
    if not root:
        print("Program Files not found")
        return None

    requires = ["-requires", "Microsoft.VisualStudio.Component.VC.Tools.x86.x64"]
    if architecture == "ARM64":
        requires += ["-requires", "Microsoft.VisualStudio.Component.VC.Tools.ARM64"]

    try:
        vspath = (
            subprocess.check_output(
                [
                    os.path.join(
                        root, "Microsoft Visual Studio", "Installer", "vswhere.exe"
                    ),
                    "-latest",
                    "-prerelease",
                    *requires,
                    "-property",
                    "installationPath",
                    "-products",
                    "*",
                ]
            )
            .decode(encoding="mbcs")
            .strip()
        )
    except (subprocess.CalledProcessError, OSError, UnicodeDecodeError):
        print("vswhere not found")
        return None

    if not os.path.isdir(os.path.join(vspath, "VC", "Auxiliary", "Build")):
        print("Visual Studio seems to be missing C compiler")
        return None

    # vs2017
    msbuild = os.path.join(vspath, "MSBuild", "15.0", "Bin", "MSBuild.exe")
    if not os.path.isfile(msbuild):
        # vs2019
        msbuild = os.path.join(vspath, "MSBuild", "Current", "Bin", "MSBuild.exe")
        if not os.path.isfile(msbuild):
            print("Visual Studio MSBuild not found")
            return None

    vcvarsall = os.path.join(vspath, "VC", "Auxiliary", "Build", "vcvarsall.bat")
    if not os.path.isfile(vcvarsall):
        print("Visual Studio vcvarsall not found")
        return None

    return {
        "vs_dir": vspath,
        "msbuild": f'"{msbuild}"',
        "vcvarsall": f'"{vcvarsall}"',
        "nmake": "nmake.exe",  # nmake selected by vcvarsall
    }


def download_dep(url: str, file: str) -> None:
    import urllib.error
    import urllib.request

    ex = None
    for i in range(3):
        try:
            print(f"Fetching {url} (attempt {i + 1})...")
            content = urllib.request.urlopen(url).read()
            with open(file, "wb") as f:
                f.write(content)
            break
        except urllib.error.URLError as e:
            ex = e
    else:
        raise RuntimeError(ex)


def extract_dep(url: str, filename: str, prefs: dict[str, str]) -> None:
    import tarfile
    import zipfile

    depends_dir = prefs["depends_dir"]
    sources_dir = prefs["src_dir"]

    file = os.path.join(depends_dir, filename)
    if not os.path.exists(file):
        # First try our mirror
        mirror_url = (
            f"https://raw.githubusercontent.com/"
            f"python-pillow/pillow-depends/main/{filename}"
        )
        try:
            download_dep(mirror_url, file)
        except RuntimeError as exc:
            # Otherwise try upstream
            print(exc)
            download_dep(url, file)

    print("Extracting " + filename)
    sources_dir_abs = os.path.abspath(sources_dir)
    if filename.endswith(".zip"):
        with zipfile.ZipFile(file) as zf:
            for member in zf.namelist():
                member_abspath = os.path.abspath(os.path.join(sources_dir, member))
                member_prefix = os.path.commonpath([sources_dir_abs, member_abspath])
                if sources_dir_abs != member_prefix:
                    msg = "Attempted Path Traversal in Zip File"
                    raise RuntimeError(msg)
            zf.extractall(sources_dir)
    elif filename.endswith((".tar.gz", ".tgz")):
        with tarfile.open(file, "r:gz") as tgz:
            for member in tgz.getnames():
                member_abspath = os.path.abspath(os.path.join(sources_dir, member))
                member_prefix = os.path.commonpath([sources_dir_abs, member_abspath])
                if sources_dir_abs != member_prefix:
                    msg = "Attempted Path Traversal in Tar File"
                    raise RuntimeError(msg)
            tgz.extractall(sources_dir)
    else:
        msg = "Unknown archive type: " + filename
        raise RuntimeError(msg)


def write_script(
    name: str, lines: list[str], prefs: dict[str, str], verbose: bool
) -> None:
    name = os.path.join(prefs["build_dir"], name)
    lines = [line.format(**prefs) for line in lines]
    print("Writing " + name)
    with open(name, "w", newline="") as f:
        f.write(os.linesep.join(lines))
    if verbose:
        for line in lines:
            print("    " + line)


def get_footer(dep: dict) -> list[str]:
    lines = []
    for out in dep.get("headers", []):
        lines.append(cmd_copy(out, "{inc_dir}"))
    for out in dep.get("libs", []):
        lines.append(cmd_copy(out, "{lib_dir}"))
    for out in dep.get("bins", []):
        lines.append(cmd_copy(out, "{bin_dir}"))
    return lines


def build_env(prefs: dict[str, str], verbose: bool) -> None:
    lines = [
        "if defined DISTUTILS_USE_SDK goto end",
        cmd_set("INCLUDE", "{inc_dir}"),
        cmd_set("INCLIB", "{lib_dir}"),
        cmd_set("LIB", "{lib_dir}"),
        cmd_append("PATH", "{bin_dir}"),
        "call {vcvarsall} {vcvars_arch}",
        cmd_set("DISTUTILS_USE_SDK", "1"),  # use same compiler to build Pillow
        cmd_set("py_vcruntime_redist", "true"),  # always use /MD, never /MT
        ":end",
        "@echo on",
    ]
    write_script("build_env.cmd", lines, prefs, verbose)


def build_dep(name: str, prefs: dict[str, str], verbose: bool) -> str:
    dep = DEPS[name]
    directory = dep["dir"]
    file = f"build_dep_{name}.cmd"
    license_dir = prefs["license_dir"]
    sources_dir = prefs["src_dir"]

    extract_dep(dep["url"], dep["filename"], prefs)

    licenses = dep["license"]
    if isinstance(licenses, str):
        licenses = [licenses]
    license_text = ""
    for license_file in licenses:
        with open(os.path.join(sources_dir, directory, license_file)) as f:
            license_text += f.read()
    if "license_pattern" in dep:
        match = re.search(dep["license_pattern"], license_text, re.DOTALL)
        license_text = "\n".join(match.groups())
    assert len(license_text) > 50
    with open(os.path.join(license_dir, f"{directory}.txt"), "w") as f:
        print(f"Writing license {directory}.txt")
        f.write(license_text)

    for patch_file, patch_list in dep.get("patch", {}).items():
        patch_file = os.path.join(sources_dir, directory, patch_file.format(**prefs))
        with open(patch_file) as f:
            text = f.read()
        for patch_from, patch_to in patch_list.items():
            patch_from = patch_from.format(**prefs)
            patch_to = patch_to.format(**prefs)
            assert patch_from in text
            text = text.replace(patch_from, patch_to)
        with open(patch_file, "w") as f:
            print(f"Patching {patch_file}")
            f.write(text)

    banner = f"Building {name} ({directory})"
    lines = [
        r'call "{build_dir}\build_env.cmd"',
        "@echo " + ("=" * 70),
        f"@echo ==== {banner:<60} ====",
        "@echo " + ("=" * 70),
        cmd_cd(os.path.join(sources_dir, directory)),
        *dep.get("build", []),
        *get_footer(dep),
    ]

    write_script(file, lines, prefs, verbose)
    return file


def build_dep_all(disabled: list[str], prefs: dict[str, str], verbose: bool) -> None:
    lines = [r'call "{build_dir}\build_env.cmd"']
    gha_groups = "GITHUB_ACTIONS" in os.environ
    for dep_name in DEPS:
        print()
        if dep_name in disabled:
            print(f"Skipping disabled dependency {dep_name}")
            continue
        script = build_dep(dep_name, prefs, verbose)
        if gha_groups:
            lines.append(f"@echo ::group::Running {script}")
        lines.append(rf'cmd.exe /c "{{build_dir}}\{script}"')
        lines.append("if errorlevel 1 echo Build failed! && exit /B 1")
        if gha_groups:
            lines.append("@echo ::endgroup::")
    print()
    lines.append("@echo All Pillow dependencies built successfully!")
    write_script("build_dep_all.cmd", lines, prefs, verbose)


def main() -> None:
    winbuild_dir = os.path.dirname(os.path.realpath(__file__))

    parser = argparse.ArgumentParser(
        prog="winbuild\\build_prepare.py",
        description="Download and generate build scripts for Pillow dependencies.",
        epilog="""Arguments can also be supplied using the environment variables
                  PILLOW_BUILD, PILLOW_DEPS, ARCHITECTURE. See winbuild\\build.rst
                  for more information.""",
    )
    parser.add_argument(
        "-v", "--verbose", action="store_true", help="print generated scripts"
    )
    parser.add_argument(
        "-d",
        "--dir",
        "--build-dir",
        dest="build_dir",
        metavar="PILLOW_BUILD",
        default=os.environ.get("PILLOW_BUILD", os.path.join(winbuild_dir, "build")),
        help="build directory (default: 'winbuild\\build')",
    )
    parser.add_argument(
        "--depends",
        dest="depends_dir",
        metavar="PILLOW_DEPS",
        default=os.environ.get("PILLOW_DEPS", os.path.join(winbuild_dir, "depends")),
        help="directory used to store cached dependencies "
        "(default: 'winbuild\\depends')",
    )
    parser.add_argument(
        "--architecture",
        choices=ARCHITECTURES,
        default=os.environ.get(
            "ARCHITECTURE",
            (
                "ARM64"
                if platform.machine() == "ARM64"
                else ("x86" if struct.calcsize("P") == 4 else "AMD64")
            ),
        ),
        help="build architecture (default: same as host Python)",
    )
    parser.add_argument(
        "--nmake",
        dest="cmake_generator",
        action="store_const",
        const="NMake Makefiles",
        default="Ninja",
        help="build dependencies using NMake instead of Ninja",
    )
    parser.add_argument(
        "--no-imagequant",
        action="store_true",
        help="skip GPL-licensed optional dependency libimagequant",
    )
    parser.add_argument(
        "--no-fribidi",
        "--no-raqm",
        action="store_true",
        help="skip LGPL-licensed optional dependency FriBiDi",
    )
    args = parser.parse_args()

    arch_prefs = ARCHITECTURES[args.architecture]
    print("Target architecture:", args.architecture)

    msvs = find_msvs(args.architecture)
    if msvs is None:
        msg = "Visual Studio not found. Please install Visual Studio 2017 or newer."
        raise RuntimeError(msg)
    print("Found Visual Studio at:", msvs["vs_dir"])

    # dependency cache directory
    args.depends_dir = os.path.abspath(args.depends_dir)
    os.makedirs(args.depends_dir, exist_ok=True)
    print("Caching dependencies in:", args.depends_dir)

    args.build_dir = os.path.abspath(args.build_dir)
    print("Using output directory:", args.build_dir)

    # build directory for *.h files
    inc_dir = os.path.join(args.build_dir, "inc")
    # build directory for *.lib files
    lib_dir = os.path.join(args.build_dir, "lib")
    # build directory for *.bin files
    bin_dir = os.path.join(args.build_dir, "bin")
    # directory for storing project files
    sources_dir = os.path.join(args.build_dir, "src")
    # copy dependency licenses to this directory
    license_dir = os.path.join(args.build_dir, "license")

    shutil.rmtree(args.build_dir, ignore_errors=True)
    os.makedirs(args.build_dir, exist_ok=False)
    for path in [inc_dir, lib_dir, bin_dir, sources_dir, license_dir]:
        os.makedirs(path, exist_ok=True)

    disabled = []
    if args.no_imagequant:
        disabled += ["libimagequant"]
    if args.no_fribidi:
        disabled += ["fribidi"]

    prefs = {
        "architecture": args.architecture,
        **arch_prefs,
        # Pillow paths
        "winbuild_dir": winbuild_dir,
        # Build paths
        "bin_dir": bin_dir,
        "build_dir": args.build_dir,
        "depends_dir": args.depends_dir,
        "inc_dir": inc_dir,
        "lib_dir": lib_dir,
        "license_dir": license_dir,
        "src_dir": sources_dir,
        # Compilers / Tools
        **msvs,
        "cmake": "cmake.exe",  # TODO find CMAKE automatically
        "cmake_generator": args.cmake_generator,
        # TODO find NASM automatically
    }

    for k, v in DEPS.items():
        prefs[f"dir_{k}"] = os.path.join(sources_dir, v["dir"])

    print()

    write_script(".gitignore", ["*"], prefs, args.verbose)
    build_env(prefs, args.verbose)
    build_dep_all(disabled, prefs, args.verbose)


if __name__ == "__main__":
    main()<|MERGE_RESOLUTION|>--- conflicted
+++ resolved
@@ -121,7 +121,7 @@
     "OPENJPEG": "2.5.2",
     "TIFF": "4.6.0",
     "XZ": "5.4.5",
-    "ZLIB": "1.3",
+    "ZLIB": "1.3.1",
 }
 V["LIBPNG_DOTLESS"] = V["LIBPNG"].replace(".", "")
 V["LIBPNG_XY"] = "".join(V["LIBPNG"].split(".")[:2])
@@ -162,15 +162,9 @@
         "bins": ["cjpeg.exe", "djpeg.exe"],
     },
     "zlib": {
-<<<<<<< HEAD
-        "url": "https://zlib.net/zlib131.zip",
-        "filename": "zlib131.zip",
-        "dir": "zlib-1.3.1",
-=======
         "url": f"https://zlib.net/zlib{V['ZLIB_DOTLESS']}.zip",
         "filename": f"zlib{V['ZLIB_DOTLESS']}.zip",
         "dir": f"zlib-{V['ZLIB']}",
->>>>>>> 3f5721d0
         "license": "README",
         "license_pattern": "Copyright notice:\n\n(.+)$",
         "build": [
