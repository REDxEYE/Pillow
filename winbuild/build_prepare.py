--- conflicted
+++ resolved
@@ -113,13 +113,8 @@
     "BROTLI": "1.1.0",
     "FREETYPE": "2.13.2",
     "FRIBIDI": "1.0.13",
-<<<<<<< HEAD
-    "HARFBUZZ": "8.4.0",
+    "HARFBUZZ": "8.5.0",
     "JPEGTURBO": "3.0.3",
-=======
-    "HARFBUZZ": "8.5.0",
-    "JPEGTURBO": "3.0.2",
->>>>>>> d25aaede
     "LCMS2": "2.16",
     "LIBPNG": "1.6.43",
     "LIBWEBP": "1.4.0",
