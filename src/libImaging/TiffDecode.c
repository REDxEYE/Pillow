--- conflicted
+++ resolved
@@ -530,11 +530,7 @@
     // custom fields added with ImagingLibTiffMergeFieldInfo are only used for
     // decoding, ignore readcount;
     int readcount = 0;
-<<<<<<< HEAD
-    // we support writing single value, or a variable number of values
-=======
     // we support writing a single value, or a variable number of values
->>>>>>> 7585136a
     int writecount = 1;
     // whether the first value should encode the number of values.
     int passcount = 0;
