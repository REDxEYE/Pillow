from typing import Any

class ImagingCore:
    def __getattr__(self, name: str) -> Any: ...

class ImagingFont:
    def __getattr__(self, name: str) -> Any: ...

class ImagingDraw:
    def __getattr__(self, name: str) -> Any: ...

class PixelAccess:
    def __getattr__(self, name: str) -> Any: ...

<<<<<<< HEAD
class ImagingDecoder:
    def __getattr__(self, name: str) -> Any: ...

class ImagingEncoder:
    def __getattr__(self, name: str) -> Any: ...

def font(image, glyphdata: bytes) -> ImagingFont: ...
=======
def font(image: ImagingCore, glyphdata: bytes) -> ImagingFont: ...
>>>>>>> 5d3338f1
def __getattr__(name: str) -> Any: ...<|MERGE_RESOLUTION|>--- conflicted
+++ resolved
@@ -12,15 +12,11 @@
 class PixelAccess:
     def __getattr__(self, name: str) -> Any: ...
 
-<<<<<<< HEAD
 class ImagingDecoder:
     def __getattr__(self, name: str) -> Any: ...
 
 class ImagingEncoder:
     def __getattr__(self, name: str) -> Any: ...
 
-def font(image, glyphdata: bytes) -> ImagingFont: ...
-=======
 def font(image: ImagingCore, glyphdata: bytes) -> ImagingFont: ...
->>>>>>> 5d3338f1
 def __getattr__(name: str) -> Any: ...