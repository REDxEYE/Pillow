#
# The Python Imaging Library.
# $Id$
#
# the Image class wrapper
#
# partial release history:
# 1995-09-09 fl   Created
# 1996-03-11 fl   PIL release 0.0 (proof of concept)
# 1996-04-30 fl   PIL release 0.1b1
# 1999-07-28 fl   PIL release 1.0 final
# 2000-06-07 fl   PIL release 1.1
# 2000-10-20 fl   PIL release 1.1.1
# 2001-05-07 fl   PIL release 1.1.2
# 2002-03-15 fl   PIL release 1.1.3
# 2003-05-10 fl   PIL release 1.1.4
# 2005-03-28 fl   PIL release 1.1.5
# 2006-12-02 fl   PIL release 1.1.6
# 2009-11-15 fl   PIL release 1.1.7
#
# Copyright (c) 1997-2009 by Secret Labs AB.  All rights reserved.
# Copyright (c) 1995-2009 by Fredrik Lundh.
#
# See the README file for information on usage and redistribution.
#

from __future__ import annotations

import abc
import atexit
import builtins
import io
import logging
import math
import os
import re
import struct
import sys
import tempfile
import warnings
from collections.abc import Callable, MutableMapping
from enum import IntEnum
from types import ModuleType
<<<<<<< HEAD
from typing import IO, TYPE_CHECKING, Any, Protocol
=======
from typing import IO, TYPE_CHECKING, Any, Literal, cast
>>>>>>> 84a02c85

# VERSION was removed in Pillow 6.0.0.
# PILLOW_VERSION was removed in Pillow 9.0.0.
# Use __version__ instead.
from . import (
    ExifTags,
    ImageMode,
    TiffTags,
    UnidentifiedImageError,
    __version__,
    _plugins,
)
from ._binary import i32le, o32be, o32le
from ._typing import StrOrBytesPath, TypeGuard
from ._util import DeferredError, is_path

ElementTree: ModuleType | None
try:
    from defusedxml import ElementTree
except ImportError:
    ElementTree = None

logger = logging.getLogger(__name__)


class DecompressionBombWarning(RuntimeWarning):
    pass


class DecompressionBombError(Exception):
    pass


# Limit to around a quarter gigabyte for a 24-bit (3 bpp) image
MAX_IMAGE_PIXELS: int | None = int(1024 * 1024 * 1024 // 4 // 3)


try:
    # If the _imaging C module is not present, Pillow will not load.
    # Note that other modules should not refer to _imaging directly;
    # import Image and use the Image.core variable instead.
    # Also note that Image.core is not a publicly documented interface,
    # and should be considered private and subject to change.
    from . import _imaging as core

    if __version__ != getattr(core, "PILLOW_VERSION", None):
        msg = (
            "The _imaging extension was built for another version of Pillow or PIL:\n"
            f"Core version: {getattr(core, 'PILLOW_VERSION', None)}\n"
            f"Pillow version: {__version__}"
        )
        raise ImportError(msg)

except ImportError as v:
    core = DeferredError.new(ImportError("The _imaging C module is not installed."))
    # Explanations for ways that we know we might have an import error
    if str(v).startswith("Module use of python"):
        # The _imaging C module is present, but not compiled for
        # the right version (windows only).  Print a warning, if
        # possible.
        warnings.warn(
            "The _imaging extension was built for another version of Python.",
            RuntimeWarning,
        )
    elif str(v).startswith("The _imaging extension"):
        warnings.warn(str(v), RuntimeWarning)
    # Fail here anyway. Don't let people run with a mostly broken Pillow.
    # see docs/porting.rst
    raise


USE_CFFI_ACCESS = False
cffi: ModuleType | None
try:
    import cffi
except ImportError:
    cffi = None


def isImageType(t: Any) -> TypeGuard[Image]:
    """
    Checks if an object is an image object.

    .. warning::

       This function is for internal use only.

    :param t: object to check if it's an image
    :returns: True if the object is an image
    """
    return hasattr(t, "im")


#
# Constants


# transpose
class Transpose(IntEnum):
    FLIP_LEFT_RIGHT = 0
    FLIP_TOP_BOTTOM = 1
    ROTATE_90 = 2
    ROTATE_180 = 3
    ROTATE_270 = 4
    TRANSPOSE = 5
    TRANSVERSE = 6


# transforms (also defined in Imaging.h)
class Transform(IntEnum):
    AFFINE = 0
    EXTENT = 1
    PERSPECTIVE = 2
    QUAD = 3
    MESH = 4


# resampling filters (also defined in Imaging.h)
class Resampling(IntEnum):
    NEAREST = 0
    BOX = 4
    BILINEAR = 2
    HAMMING = 5
    BICUBIC = 3
    LANCZOS = 1


_filters_support = {
    Resampling.BOX: 0.5,
    Resampling.BILINEAR: 1.0,
    Resampling.HAMMING: 1.0,
    Resampling.BICUBIC: 2.0,
    Resampling.LANCZOS: 3.0,
}


# dithers
class Dither(IntEnum):
    NONE = 0
    ORDERED = 1  # Not yet implemented
    RASTERIZE = 2  # Not yet implemented
    FLOYDSTEINBERG = 3  # default


# palettes/quantizers
class Palette(IntEnum):
    WEB = 0
    ADAPTIVE = 1


class Quantize(IntEnum):
    MEDIANCUT = 0
    MAXCOVERAGE = 1
    FASTOCTREE = 2
    LIBIMAGEQUANT = 3


module = sys.modules[__name__]
for enum in (Transpose, Transform, Resampling, Dither, Palette, Quantize):
    for item in enum:
        setattr(module, item.name, item.value)


if hasattr(core, "DEFAULT_STRATEGY"):
    DEFAULT_STRATEGY = core.DEFAULT_STRATEGY
    FILTERED = core.FILTERED
    HUFFMAN_ONLY = core.HUFFMAN_ONLY
    RLE = core.RLE
    FIXED = core.FIXED


# --------------------------------------------------------------------
# Registries

if TYPE_CHECKING:
    from . import ImageFile
ID: list[str] = []
OPEN: dict[
    str,
    tuple[
        Callable[[IO[bytes], str | bytes], ImageFile.ImageFile],
        Callable[[bytes], bool | str] | None,
    ],
] = {}
MIME: dict[str, str] = {}
SAVE: dict[str, Callable[[Image, IO[bytes], str | bytes], None]] = {}
SAVE_ALL: dict[str, Callable[[Image, IO[bytes], str | bytes], None]] = {}
EXTENSION: dict[str, str] = {}
DECODERS: dict[str, type[ImageFile.PyDecoder]] = {}
ENCODERS: dict[str, type[ImageFile.PyEncoder]] = {}

# --------------------------------------------------------------------
# Modes

_ENDIAN = "<" if sys.byteorder == "little" else ">"


def _conv_type_shape(im):
    m = ImageMode.getmode(im.mode)
    shape = (im.height, im.width)
    extra = len(m.bands)
    if extra != 1:
        shape += (extra,)
    return shape, m.typestr


MODES = ["1", "CMYK", "F", "HSV", "I", "L", "LAB", "P", "RGB", "RGBA", "RGBX", "YCbCr"]

# raw modes that may be memory mapped.  NOTE: if you change this, you
# may have to modify the stride calculation in map.c too!
_MAPMODES = ("L", "P", "RGBX", "RGBA", "CMYK", "I;16", "I;16L", "I;16B")


def getmodebase(mode: str) -> str:
    """
    Gets the "base" mode for given mode.  This function returns "L" for
    images that contain grayscale data, and "RGB" for images that
    contain color data.

    :param mode: Input mode.
    :returns: "L" or "RGB".
    :exception KeyError: If the input mode was not a standard mode.
    """
    return ImageMode.getmode(mode).basemode


def getmodetype(mode: str) -> str:
    """
    Gets the storage type mode.  Given a mode, this function returns a
    single-layer mode suitable for storing individual bands.

    :param mode: Input mode.
    :returns: "L", "I", or "F".
    :exception KeyError: If the input mode was not a standard mode.
    """
    return ImageMode.getmode(mode).basetype


def getmodebandnames(mode: str) -> tuple[str, ...]:
    """
    Gets a list of individual band names.  Given a mode, this function returns
    a tuple containing the names of individual bands (use
    :py:method:`~PIL.Image.getmodetype` to get the mode used to store each
    individual band.

    :param mode: Input mode.
    :returns: A tuple containing band names.  The length of the tuple
        gives the number of bands in an image of the given mode.
    :exception KeyError: If the input mode was not a standard mode.
    """
    return ImageMode.getmode(mode).bands


def getmodebands(mode: str) -> int:
    """
    Gets the number of individual bands for this mode.

    :param mode: Input mode.
    :returns: The number of bands in this mode.
    :exception KeyError: If the input mode was not a standard mode.
    """
    return len(ImageMode.getmode(mode).bands)


# --------------------------------------------------------------------
# Helpers

_initialized = 0


def preinit() -> None:
    """
    Explicitly loads BMP, GIF, JPEG, PPM and PPM file format drivers.

    It is called when opening or saving images.
    """

    global _initialized
    if _initialized >= 1:
        return

    try:
        from . import BmpImagePlugin

        assert BmpImagePlugin
    except ImportError:
        pass
    try:
        from . import GifImagePlugin

        assert GifImagePlugin
    except ImportError:
        pass
    try:
        from . import JpegImagePlugin

        assert JpegImagePlugin
    except ImportError:
        pass
    try:
        from . import PpmImagePlugin

        assert PpmImagePlugin
    except ImportError:
        pass
    try:
        from . import PngImagePlugin

        assert PngImagePlugin
    except ImportError:
        pass

    _initialized = 1


def init() -> bool:
    """
    Explicitly initializes the Python Imaging Library. This function
    loads all available file format drivers.

    It is called when opening or saving images if :py:meth:`~preinit()` is
    insufficient, and by :py:meth:`~PIL.features.pilinfo`.
    """

    global _initialized
    if _initialized >= 2:
        return False

    parent_name = __name__.rpartition(".")[0]
    for plugin in _plugins:
        try:
            logger.debug("Importing %s", plugin)
            __import__(f"{parent_name}.{plugin}", globals(), locals(), [])
        except ImportError as e:
            logger.debug("Image: failed to import %s: %s", plugin, e)

    if OPEN or SAVE:
        _initialized = 2
        return True
    return False


# --------------------------------------------------------------------
# Codec factories (used by tobytes/frombytes and ImageFile.load)


def _getdecoder(mode, decoder_name, args, extra=()):
    # tweak arguments
    if args is None:
        args = ()
    elif not isinstance(args, tuple):
        args = (args,)

    try:
        decoder = DECODERS[decoder_name]
    except KeyError:
        pass
    else:
        return decoder(mode, *args + extra)

    try:
        # get decoder
        decoder = getattr(core, decoder_name + "_decoder")
    except AttributeError as e:
        msg = f"decoder {decoder_name} not available"
        raise OSError(msg) from e
    return decoder(mode, *args + extra)


def _getencoder(mode, encoder_name, args, extra=()):
    # tweak arguments
    if args is None:
        args = ()
    elif not isinstance(args, tuple):
        args = (args,)

    try:
        encoder = ENCODERS[encoder_name]
    except KeyError:
        pass
    else:
        return encoder(mode, *args + extra)

    try:
        # get encoder
        encoder = getattr(core, encoder_name + "_encoder")
    except AttributeError as e:
        msg = f"encoder {encoder_name} not available"
        raise OSError(msg) from e
    return encoder(mode, *args + extra)


# --------------------------------------------------------------------
# Simple expression analyzer


class _E:
    def __init__(self, scale, offset) -> None:
        self.scale = scale
        self.offset = offset

    def __neg__(self):
        return _E(-self.scale, -self.offset)

    def __add__(self, other):
        if isinstance(other, _E):
            return _E(self.scale + other.scale, self.offset + other.offset)
        return _E(self.scale, self.offset + other)

    __radd__ = __add__

    def __sub__(self, other):
        return self + -other

    def __rsub__(self, other):
        return other + -self

    def __mul__(self, other):
        if isinstance(other, _E):
            return NotImplemented
        return _E(self.scale * other, self.offset * other)

    __rmul__ = __mul__

    def __truediv__(self, other):
        if isinstance(other, _E):
            return NotImplemented
        return _E(self.scale / other, self.offset / other)


def _getscaleoffset(expr):
    a = expr(_E(1, 0))
    return (a.scale, a.offset) if isinstance(a, _E) else (0, a)


# --------------------------------------------------------------------
# Implementation wrapper


class Image:
    """
    This class represents an image object.  To create
    :py:class:`~PIL.Image.Image` objects, use the appropriate factory
    functions.  There's hardly ever any reason to call the Image constructor
    directly.

    * :py:func:`~PIL.Image.open`
    * :py:func:`~PIL.Image.new`
    * :py:func:`~PIL.Image.frombytes`
    """

    format: str | None = None
    format_description: str | None = None
    _close_exclusive_fp_after_loading = True

    def __init__(self):
        # FIXME: take "new" parameters / other image?
        # FIXME: turn mode and size into delegating properties?
        self.im = None
        self._mode = ""
        self._size = (0, 0)
        self.palette = None
        self.info = {}
        self.readonly = 0
        self.pyaccess = None
        self._exif = None

    @property
    def width(self) -> int:
        return self.size[0]

    @property
    def height(self) -> int:
        return self.size[1]

    @property
    def size(self) -> tuple[int, int]:
        return self._size

    @property
    def mode(self):
        return self._mode

    def _new(self, im) -> Image:
        new = Image()
        new.im = im
        new._mode = im.mode
        new._size = im.size
        if im.mode in ("P", "PA"):
            if self.palette:
                new.palette = self.palette.copy()
            else:
                from . import ImagePalette

                new.palette = ImagePalette.ImagePalette()
        new.info = self.info.copy()
        return new

    # Context manager support
    def __enter__(self):
        return self

    def _close_fp(self):
        if getattr(self, "_fp", False):
            if self._fp != self.fp:
                self._fp.close()
            self._fp = DeferredError(ValueError("Operation on closed image"))
        if self.fp:
            self.fp.close()

    def __exit__(self, *args):
        if hasattr(self, "fp"):
            if getattr(self, "_exclusive_fp", False):
                self._close_fp()
            self.fp = None

    def close(self) -> None:
        """
        Closes the file pointer, if possible.

        This operation will destroy the image core and release its memory.
        The image data will be unusable afterward.

        This function is required to close images that have multiple frames or
        have not had their file read and closed by the
        :py:meth:`~PIL.Image.Image.load` method. See :ref:`file-handling` for
        more information.
        """
        if hasattr(self, "fp"):
            try:
                self._close_fp()
                self.fp = None
            except Exception as msg:
                logger.debug("Error closing: %s", msg)

        if getattr(self, "map", None):
            self.map = None

        # Instead of simply setting to None, we're setting up a
        # deferred error that will better explain that the core image
        # object is gone.
        self.im = DeferredError(ValueError("Operation on closed image"))

    def _copy(self) -> None:
        self.load()
        self.im = self.im.copy()
        self.pyaccess = None
        self.readonly = 0

    def _ensure_mutable(self) -> None:
        if self.readonly:
            self._copy()
        else:
            self.load()

    def _dump(
        self, file: str | None = None, format: str | None = None, **options
    ) -> str:
        suffix = ""
        if format:
            suffix = "." + format

        if not file:
            f, filename = tempfile.mkstemp(suffix)
            os.close(f)
        else:
            filename = file
            if not filename.endswith(suffix):
                filename = filename + suffix

        self.load()

        if not format or format == "PPM":
            self.im.save_ppm(filename)
        else:
            self.save(filename, format, **options)

        return filename

    def __eq__(self, other):
        return (
            self.__class__ is other.__class__
            and self.mode == other.mode
            and self.size == other.size
            and self.info == other.info
            and self.getpalette() == other.getpalette()
            and self.tobytes() == other.tobytes()
        )

    def __repr__(self) -> str:
        return "<%s.%s image mode=%s size=%dx%d at 0x%X>" % (
            self.__class__.__module__,
            self.__class__.__name__,
            self.mode,
            self.size[0],
            self.size[1],
            id(self),
        )

    def _repr_pretty_(self, p, cycle) -> None:
        """IPython plain text display support"""

        # Same as __repr__ but without unpredictable id(self),
        # to keep Jupyter notebook `text/plain` output stable.
        p.text(
            "<%s.%s image mode=%s size=%dx%d>"
            % (
                self.__class__.__module__,
                self.__class__.__name__,
                self.mode,
                self.size[0],
                self.size[1],
            )
        )

    def _repr_image(self, image_format, **kwargs):
        """Helper function for iPython display hook.

        :param image_format: Image format.
        :returns: image as bytes, saved into the given format.
        """
        b = io.BytesIO()
        try:
            self.save(b, image_format, **kwargs)
        except Exception:
            return None
        return b.getvalue()

    def _repr_png_(self):
        """iPython display hook support for PNG format.

        :returns: PNG version of the image as bytes
        """
        return self._repr_image("PNG", compress_level=1)

    def _repr_jpeg_(self):
        """iPython display hook support for JPEG format.

        :returns: JPEG version of the image as bytes
        """
        return self._repr_image("JPEG")

    @property
    def __array_interface__(self):
        # numpy array interface support
        new = {"version": 3}
        try:
            if self.mode == "1":
                # Binary images need to be extended from bits to bytes
                # See: https://github.com/python-pillow/Pillow/issues/350
                new["data"] = self.tobytes("raw", "L")
            else:
                new["data"] = self.tobytes()
        except Exception as e:
            if not isinstance(e, (MemoryError, RecursionError)):
                try:
                    import numpy
                    from packaging.version import parse as parse_version
                except ImportError:
                    pass
                else:
                    if parse_version(numpy.__version__) < parse_version("1.23"):
                        warnings.warn(str(e))
            raise
        new["shape"], new["typestr"] = _conv_type_shape(self)
        return new

    def __getstate__(self):
        im_data = self.tobytes()  # load image first
        return [self.info, self.mode, self.size, self.getpalette(), im_data]

    def __setstate__(self, state) -> None:
        Image.__init__(self)
        info, mode, size, palette, data = state
        self.info = info
        self._mode = mode
        self._size = size
        self.im = core.new(mode, size)
        if mode in ("L", "LA", "P", "PA") and palette:
            self.putpalette(palette)
        self.frombytes(data)

    def tobytes(self, encoder_name: str = "raw", *args) -> bytes:
        """
        Return image as a bytes object.

        .. warning::

            This method returns the raw image data from the internal
            storage.  For compressed image data (e.g. PNG, JPEG) use
            :meth:`~.save`, with a BytesIO parameter for in-memory
            data.

        :param encoder_name: What encoder to use.  The default is to
                             use the standard "raw" encoder.

                             A list of C encoders can be seen under
                             codecs section of the function array in
                             :file:`_imaging.c`. Python encoders are
                             registered within the relevant plugins.
        :param args: Extra arguments to the encoder.
        :returns: A :py:class:`bytes` object.
        """

        # may pass tuple instead of argument list
        if len(args) == 1 and isinstance(args[0], tuple):
            args = args[0]

        if encoder_name == "raw" and args == ():
            args = self.mode

        self.load()

        if self.width == 0 or self.height == 0:
            return b""

        # unpack data
        e = _getencoder(self.mode, encoder_name, args)
        e.setimage(self.im)

        bufsize = max(65536, self.size[0] * 4)  # see RawEncode.c

        output = []
        while True:
            bytes_consumed, errcode, data = e.encode(bufsize)
            output.append(data)
            if errcode:
                break
        if errcode < 0:
            msg = f"encoder error {errcode} in tobytes"
            raise RuntimeError(msg)

        return b"".join(output)

    def tobitmap(self, name: str = "image") -> bytes:
        """
        Returns the image converted to an X11 bitmap.

        .. note:: This method only works for mode "1" images.

        :param name: The name prefix to use for the bitmap variables.
        :returns: A string containing an X11 bitmap.
        :raises ValueError: If the mode is not "1"
        """

        self.load()
        if self.mode != "1":
            msg = "not a bitmap"
            raise ValueError(msg)
        data = self.tobytes("xbm")
        return b"".join(
            [
                f"#define {name}_width {self.size[0]}\n".encode("ascii"),
                f"#define {name}_height {self.size[1]}\n".encode("ascii"),
                f"static char {name}_bits[] = {{\n".encode("ascii"),
                data,
                b"};",
            ]
        )

    def frombytes(self, data: bytes, decoder_name: str = "raw", *args) -> None:
        """
        Loads this image with pixel data from a bytes object.

        This method is similar to the :py:func:`~PIL.Image.frombytes` function,
        but loads data into this image instead of creating a new image object.
        """

        if self.width == 0 or self.height == 0:
            return

        # may pass tuple instead of argument list
        if len(args) == 1 and isinstance(args[0], tuple):
            args = args[0]

        # default format
        if decoder_name == "raw" and args == ():
            args = self.mode

        # unpack data
        d = _getdecoder(self.mode, decoder_name, args)
        d.setimage(self.im)
        s = d.decode(data)

        if s[0] >= 0:
            msg = "not enough image data"
            raise ValueError(msg)
        if s[1] != 0:
            msg = "cannot decode image data"
            raise ValueError(msg)

    def load(self):
        """
        Allocates storage for the image and loads the pixel data.  In
        normal cases, you don't need to call this method, since the
        Image class automatically loads an opened image when it is
        accessed for the first time.

        If the file associated with the image was opened by Pillow, then this
        method will close it. The exception to this is if the image has
        multiple frames, in which case the file will be left open for seek
        operations. See :ref:`file-handling` for more information.

        :returns: An image access object.
        :rtype: :ref:`PixelAccess` or :py:class:`PIL.PyAccess`
        """
        if self.im is not None and self.palette and self.palette.dirty:
            # realize palette
            mode, arr = self.palette.getdata()
            self.im.putpalette(mode, arr)
            self.palette.dirty = 0
            self.palette.rawmode = None
            if "transparency" in self.info and mode in ("LA", "PA"):
                if isinstance(self.info["transparency"], int):
                    self.im.putpalettealpha(self.info["transparency"], 0)
                else:
                    self.im.putpalettealphas(self.info["transparency"])
                self.palette.mode = "RGBA"
            else:
                palette_mode = "RGBA" if mode.startswith("RGBA") else "RGB"
                self.palette.mode = palette_mode
                self.palette.palette = self.im.getpalette(palette_mode, palette_mode)

        if self.im is not None:
            if cffi and USE_CFFI_ACCESS:
                if self.pyaccess:
                    return self.pyaccess
                from . import PyAccess

                self.pyaccess = PyAccess.new(self, self.readonly)
                if self.pyaccess:
                    return self.pyaccess
            return self.im.pixel_access(self.readonly)

    def verify(self):
        """
        Verifies the contents of a file. For data read from a file, this
        method attempts to determine if the file is broken, without
        actually decoding the image data.  If this method finds any
        problems, it raises suitable exceptions.  If you need to load
        the image after using this method, you must reopen the image
        file.
        """
        pass

    def convert(
        self,
        mode: str | None = None,
        matrix: tuple[float, ...] | None = None,
        dither: Dither | None = None,
        palette: Palette = Palette.WEB,
        colors: int = 256,
    ) -> Image:
        """
        Returns a converted copy of this image. For the "P" mode, this
        method translates pixels through the palette.  If mode is
        omitted, a mode is chosen so that all information in the image
        and the palette can be represented without a palette.

        This supports all possible conversions between "L", "RGB" and "CMYK". The
        ``matrix`` argument only supports "L" and "RGB".

        When translating a color image to grayscale (mode "L"),
        the library uses the ITU-R 601-2 luma transform::

            L = R * 299/1000 + G * 587/1000 + B * 114/1000

        The default method of converting a grayscale ("L") or "RGB"
        image into a bilevel (mode "1") image uses Floyd-Steinberg
        dither to approximate the original image luminosity levels. If
        dither is ``None``, all values larger than 127 are set to 255 (white),
        all other values to 0 (black). To use other thresholds, use the
        :py:meth:`~PIL.Image.Image.point` method.

        When converting from "RGBA" to "P" without a ``matrix`` argument,
        this passes the operation to :py:meth:`~PIL.Image.Image.quantize`,
        and ``dither`` and ``palette`` are ignored.

        When converting from "PA", if an "RGBA" palette is present, the alpha
        channel from the image will be used instead of the values from the palette.

        :param mode: The requested mode. See: :ref:`concept-modes`.
        :param matrix: An optional conversion matrix.  If given, this
           should be 4- or 12-tuple containing floating point values.
        :param dither: Dithering method, used when converting from
           mode "RGB" to "P" or from "RGB" or "L" to "1".
           Available methods are :data:`Dither.NONE` or :data:`Dither.FLOYDSTEINBERG`
           (default). Note that this is not used when ``matrix`` is supplied.
        :param palette: Palette to use when converting from mode "RGB"
           to "P".  Available palettes are :data:`Palette.WEB` or
           :data:`Palette.ADAPTIVE`.
        :param colors: Number of colors to use for the :data:`Palette.ADAPTIVE`
           palette. Defaults to 256.
        :rtype: :py:class:`~PIL.Image.Image`
        :returns: An :py:class:`~PIL.Image.Image` object.
        """

        self.load()

        has_transparency = "transparency" in self.info
        if not mode and self.mode == "P":
            # determine default mode
            if self.palette:
                mode = self.palette.mode
            else:
                mode = "RGB"
            if mode == "RGB" and has_transparency:
                mode = "RGBA"
        if not mode or (mode == self.mode and not matrix):
            return self.copy()

        if matrix:
            # matrix conversion
            if mode not in ("L", "RGB"):
                msg = "illegal conversion"
                raise ValueError(msg)
            im = self.im.convert_matrix(mode, matrix)
            new_im = self._new(im)
            if has_transparency and self.im.bands == 3:
                transparency = new_im.info["transparency"]

                def convert_transparency(m, v):
                    v = m[0] * v[0] + m[1] * v[1] + m[2] * v[2] + m[3] * 0.5
                    return max(0, min(255, int(v)))

                if mode == "L":
                    transparency = convert_transparency(matrix, transparency)
                elif len(mode) == 3:
                    transparency = tuple(
                        convert_transparency(matrix[i * 4 : i * 4 + 4], transparency)
                        for i in range(0, len(transparency))
                    )
                new_im.info["transparency"] = transparency
            return new_im

        if mode == "P" and self.mode == "RGBA":
            return self.quantize(colors)

        trns = None
        delete_trns = False
        # transparency handling
        if has_transparency:
            if (self.mode in ("1", "L", "I", "I;16") and mode in ("LA", "RGBA")) or (
                self.mode == "RGB" and mode in ("La", "LA", "RGBa", "RGBA")
            ):
                # Use transparent conversion to promote from transparent
                # color to an alpha channel.
                new_im = self._new(
                    self.im.convert_transparent(mode, self.info["transparency"])
                )
                del new_im.info["transparency"]
                return new_im
            elif self.mode in ("L", "RGB", "P") and mode in ("L", "RGB", "P"):
                t = self.info["transparency"]
                if isinstance(t, bytes):
                    # Dragons. This can't be represented by a single color
                    warnings.warn(
                        "Palette images with Transparency expressed in bytes should be "
                        "converted to RGBA images"
                    )
                    delete_trns = True
                else:
                    # get the new transparency color.
                    # use existing conversions
                    trns_im = new(self.mode, (1, 1))
                    if self.mode == "P":
                        trns_im.putpalette(self.palette)
                        if isinstance(t, tuple):
                            err = "Couldn't allocate a palette color for transparency"
                            try:
                                t = trns_im.palette.getcolor(t, self)
                            except ValueError as e:
                                if str(e) == "cannot allocate more than 256 colors":
                                    # If all 256 colors are in use,
                                    # then there is no need for transparency
                                    t = None
                                else:
                                    raise ValueError(err) from e
                    if t is None:
                        trns = None
                    else:
                        trns_im.putpixel((0, 0), t)

                        if mode in ("L", "RGB"):
                            trns_im = trns_im.convert(mode)
                        else:
                            # can't just retrieve the palette number, got to do it
                            # after quantization.
                            trns_im = trns_im.convert("RGB")
                        trns = trns_im.getpixel((0, 0))

            elif self.mode == "P" and mode in ("LA", "PA", "RGBA"):
                t = self.info["transparency"]
                delete_trns = True

                if isinstance(t, bytes):
                    self.im.putpalettealphas(t)
                elif isinstance(t, int):
                    self.im.putpalettealpha(t, 0)
                else:
                    msg = "Transparency for P mode should be bytes or int"
                    raise ValueError(msg)

        if mode == "P" and palette == Palette.ADAPTIVE:
            im = self.im.quantize(colors)
            new_im = self._new(im)
            from . import ImagePalette

            new_im.palette = ImagePalette.ImagePalette(
                "RGB", new_im.im.getpalette("RGB")
            )
            if delete_trns:
                # This could possibly happen if we requantize to fewer colors.
                # The transparency would be totally off in that case.
                del new_im.info["transparency"]
            if trns is not None:
                try:
                    new_im.info["transparency"] = new_im.palette.getcolor(trns, new_im)
                except Exception:
                    # if we can't make a transparent color, don't leave the old
                    # transparency hanging around to mess us up.
                    del new_im.info["transparency"]
                    warnings.warn("Couldn't allocate palette entry for transparency")
            return new_im

        if "LAB" in (self.mode, mode):
            other_mode = mode if self.mode == "LAB" else self.mode
            if other_mode in ("RGB", "RGBA", "RGBX"):
                from . import ImageCms

                srgb = ImageCms.createProfile("sRGB")
                lab = ImageCms.createProfile("LAB")
                profiles = [lab, srgb] if self.mode == "LAB" else [srgb, lab]
                transform = ImageCms.buildTransform(
                    profiles[0], profiles[1], self.mode, mode
                )
                return transform.apply(self)

        # colorspace conversion
        if dither is None:
            dither = Dither.FLOYDSTEINBERG

        try:
            im = self.im.convert(mode, dither)
        except ValueError:
            try:
                # normalize source image and try again
                modebase = getmodebase(self.mode)
                if modebase == self.mode:
                    raise
                im = self.im.convert(modebase)
                im = im.convert(mode, dither)
            except KeyError as e:
                msg = "illegal conversion"
                raise ValueError(msg) from e

        new_im = self._new(im)
        if mode == "P" and palette != Palette.ADAPTIVE:
            from . import ImagePalette

            new_im.palette = ImagePalette.ImagePalette("RGB", im.getpalette("RGB"))
        if delete_trns:
            # crash fail if we leave a bytes transparency in an rgb/l mode.
            del new_im.info["transparency"]
        if trns is not None:
            if new_im.mode == "P":
                try:
                    new_im.info["transparency"] = new_im.palette.getcolor(trns, new_im)
                except ValueError as e:
                    del new_im.info["transparency"]
                    if str(e) != "cannot allocate more than 256 colors":
                        # If all 256 colors are in use,
                        # then there is no need for transparency
                        warnings.warn(
                            "Couldn't allocate palette entry for transparency"
                        )
            else:
                new_im.info["transparency"] = trns
        return new_im

    def quantize(
        self,
        colors: int = 256,
        method: Quantize | None = None,
        kmeans: int = 0,
        palette=None,
        dither: Dither = Dither.FLOYDSTEINBERG,
    ) -> Image:
        """
        Convert the image to 'P' mode with the specified number
        of colors.

        :param colors: The desired number of colors, <= 256
        :param method: :data:`Quantize.MEDIANCUT` (median cut),
                       :data:`Quantize.MAXCOVERAGE` (maximum coverage),
                       :data:`Quantize.FASTOCTREE` (fast octree),
                       :data:`Quantize.LIBIMAGEQUANT` (libimagequant; check support
                       using :py:func:`PIL.features.check_feature` with
                       ``feature="libimagequant"``).

                       By default, :data:`Quantize.MEDIANCUT` will be used.

                       The exception to this is RGBA images. :data:`Quantize.MEDIANCUT`
                       and :data:`Quantize.MAXCOVERAGE` do not support RGBA images, so
                       :data:`Quantize.FASTOCTREE` is used by default instead.
        :param kmeans: Integer greater than or equal to zero.
        :param palette: Quantize to the palette of given
                        :py:class:`PIL.Image.Image`.
        :param dither: Dithering method, used when converting from
           mode "RGB" to "P" or from "RGB" or "L" to "1".
           Available methods are :data:`Dither.NONE` or :data:`Dither.FLOYDSTEINBERG`
           (default).
        :returns: A new image
        """

        self.load()

        if method is None:
            # defaults:
            method = Quantize.MEDIANCUT
            if self.mode == "RGBA":
                method = Quantize.FASTOCTREE

        if self.mode == "RGBA" and method not in (
            Quantize.FASTOCTREE,
            Quantize.LIBIMAGEQUANT,
        ):
            # Caller specified an invalid mode.
            msg = (
                "Fast Octree (method == 2) and libimagequant (method == 3) "
                "are the only valid methods for quantizing RGBA images"
            )
            raise ValueError(msg)

        if palette:
            # use palette from reference image
            palette.load()
            if palette.mode != "P":
                msg = "bad mode for palette image"
                raise ValueError(msg)
            if self.mode not in {"RGB", "L"}:
                msg = "only RGB or L mode images can be quantized to a palette"
                raise ValueError(msg)
            im = self.im.convert("P", dither, palette.im)
            new_im = self._new(im)
            new_im.palette = palette.palette.copy()
            return new_im

        if kmeans < 0:
            msg = "kmeans must not be negative"
            raise ValueError(msg)

        im = self._new(self.im.quantize(colors, method, kmeans))

        from . import ImagePalette

        mode = im.im.getpalettemode()
        palette = im.im.getpalette(mode, mode)[: colors * len(mode)]
        im.palette = ImagePalette.ImagePalette(mode, palette)

        return im

    def copy(self) -> Image:
        """
        Copies this image. Use this method if you wish to paste things
        into an image, but still retain the original.

        :rtype: :py:class:`~PIL.Image.Image`
        :returns: An :py:class:`~PIL.Image.Image` object.
        """
        self.load()
        return self._new(self.im.copy())

    __copy__ = copy

    def crop(self, box: tuple[int, int, int, int] | None = None) -> Image:
        """
        Returns a rectangular region from this image. The box is a
        4-tuple defining the left, upper, right, and lower pixel
        coordinate. See :ref:`coordinate-system`.

        Note: Prior to Pillow 3.4.0, this was a lazy operation.

        :param box: The crop rectangle, as a (left, upper, right, lower)-tuple.
        :rtype: :py:class:`~PIL.Image.Image`
        :returns: An :py:class:`~PIL.Image.Image` object.
        """

        if box is None:
            return self.copy()

        if box[2] < box[0]:
            msg = "Coordinate 'right' is less than 'left'"
            raise ValueError(msg)
        elif box[3] < box[1]:
            msg = "Coordinate 'lower' is less than 'upper'"
            raise ValueError(msg)

        self.load()
        return self._new(self._crop(self.im, box))

    def _crop(self, im, box):
        """
        Returns a rectangular region from the core image object im.

        This is equivalent to calling im.crop((x0, y0, x1, y1)), but
        includes additional sanity checks.

        :param im: a core image object
        :param box: The crop rectangle, as a (left, upper, right, lower)-tuple.
        :returns: A core image object.
        """

        x0, y0, x1, y1 = map(int, map(round, box))

        absolute_values = (abs(x1 - x0), abs(y1 - y0))

        _decompression_bomb_check(absolute_values)

        return im.crop((x0, y0, x1, y1))

    def draft(self, mode, size):
        """
        Configures the image file loader so it returns a version of the
        image that as closely as possible matches the given mode and
        size. For example, you can use this method to convert a color
        JPEG to grayscale while loading it.

        If any changes are made, returns a tuple with the chosen ``mode`` and
        ``box`` with coordinates of the original image within the altered one.

        Note that this method modifies the :py:class:`~PIL.Image.Image` object
        in place. If the image has already been loaded, this method has no
        effect.

        Note: This method is not implemented for most images. It is
        currently implemented only for JPEG and MPO images.

        :param mode: The requested mode.
        :param size: The requested size in pixels, as a 2-tuple:
           (width, height).
        """
        pass

    def _expand(self, xmargin, ymargin=None):
        if ymargin is None:
            ymargin = xmargin
        self.load()
        return self._new(self.im.expand(xmargin, ymargin))

    def filter(self, filter):
        """
        Filters this image using the given filter.  For a list of
        available filters, see the :py:mod:`~PIL.ImageFilter` module.

        :param filter: Filter kernel.
        :returns: An :py:class:`~PIL.Image.Image` object."""

        from . import ImageFilter

        self.load()

        if isinstance(filter, Callable):
            filter = filter()
        if not hasattr(filter, "filter"):
            msg = "filter argument should be ImageFilter.Filter instance or class"
            raise TypeError(msg)

        multiband = isinstance(filter, ImageFilter.MultibandFilter)
        if self.im.bands == 1 or multiband:
            return self._new(filter.filter(self.im))

        ims = [
            self._new(filter.filter(self.im.getband(c))) for c in range(self.im.bands)
        ]
        return merge(self.mode, ims)

    def getbands(self) -> tuple[str, ...]:
        """
        Returns a tuple containing the name of each band in this image.
        For example, ``getbands`` on an RGB image returns ("R", "G", "B").

        :returns: A tuple containing band names.
        :rtype: tuple
        """
        return ImageMode.getmode(self.mode).bands

    def getbbox(self, *, alpha_only: bool = True) -> tuple[int, int, int, int]:
        """
        Calculates the bounding box of the non-zero regions in the
        image.

        :param alpha_only: Optional flag, defaulting to ``True``.
           If ``True`` and the image has an alpha channel, trim transparent pixels.
           Otherwise, trim pixels when all channels are zero.
           Keyword-only argument.
        :returns: The bounding box is returned as a 4-tuple defining the
           left, upper, right, and lower pixel coordinate. See
           :ref:`coordinate-system`. If the image is completely empty, this
           method returns None.

        """

        self.load()
        return self.im.getbbox(alpha_only)

    def getcolors(self, maxcolors: int = 256):
        """
        Returns a list of colors used in this image.

        The colors will be in the image's mode. For example, an RGB image will
        return a tuple of (red, green, blue) color values, and a P image will
        return the index of the color in the palette.

        :param maxcolors: Maximum number of colors.  If this number is
           exceeded, this method returns None.  The default limit is
           256 colors.
        :returns: An unsorted list of (count, pixel) values.
        """

        self.load()
        if self.mode in ("1", "L", "P"):
            h = self.im.histogram()
            out = [(h[i], i) for i in range(256) if h[i]]
            if len(out) > maxcolors:
                return None
            return out
        return self.im.getcolors(maxcolors)

    def getdata(self, band: int | None = None):
        """
        Returns the contents of this image as a sequence object
        containing pixel values.  The sequence object is flattened, so
        that values for line one follow directly after the values of
        line zero, and so on.

        Note that the sequence object returned by this method is an
        internal PIL data type, which only supports certain sequence
        operations.  To convert it to an ordinary sequence (e.g. for
        printing), use ``list(im.getdata())``.

        :param band: What band to return.  The default is to return
           all bands.  To return a single band, pass in the index
           value (e.g. 0 to get the "R" band from an "RGB" image).
        :returns: A sequence-like object.
        """

        self.load()
        if band is not None:
            return self.im.getband(band)
        return self.im  # could be abused

    def getextrema(self) -> tuple[float, float] | tuple[tuple[int, int], ...]:
        """
        Gets the minimum and maximum pixel values for each band in
        the image.

        :returns: For a single-band image, a 2-tuple containing the
           minimum and maximum pixel value.  For a multi-band image,
           a tuple containing one 2-tuple for each band.
        """

        self.load()
        if self.im.bands > 1:
            return tuple(self.im.getband(i).getextrema() for i in range(self.im.bands))
        return self.im.getextrema()

    def _getxmp(self, xmp_tags):
        def get_name(tag):
            return re.sub("^{[^}]+}", "", tag)

        def get_value(element):
            value = {get_name(k): v for k, v in element.attrib.items()}
            children = list(element)
            if children:
                for child in children:
                    name = get_name(child.tag)
                    child_value = get_value(child)
                    if name in value:
                        if not isinstance(value[name], list):
                            value[name] = [value[name]]
                        value[name].append(child_value)
                    else:
                        value[name] = child_value
            elif value:
                if element.text:
                    value["text"] = element.text
            else:
                return element.text
            return value

        if ElementTree is None:
            warnings.warn("XMP data cannot be read without defusedxml dependency")
            return {}
        else:
            root = ElementTree.fromstring(xmp_tags)
            return {get_name(root.tag): get_value(root)}

    def getexif(self) -> Exif:
        """
        Gets EXIF data from the image.

        :returns: an :py:class:`~PIL.Image.Exif` object.
        """
        if self._exif is None:
            self._exif = Exif()
        elif self._exif._loaded:
            return self._exif
        self._exif._loaded = True

        exif_info = self.info.get("exif")
        if exif_info is None:
            if "Raw profile type exif" in self.info:
                exif_info = bytes.fromhex(
                    "".join(self.info["Raw profile type exif"].split("\n")[3:])
                )
            elif hasattr(self, "tag_v2"):
                self._exif.bigtiff = self.tag_v2._bigtiff
                self._exif.endian = self.tag_v2._endian
                self._exif.load_from_fp(self.fp, self.tag_v2._offset)
        if exif_info is not None:
            self._exif.load(exif_info)

        # XMP tags
        if ExifTags.Base.Orientation not in self._exif:
            xmp_tags = self.info.get("XML:com.adobe.xmp")
            if xmp_tags:
                match = re.search(r'tiff:Orientation(="|>)([0-9])', xmp_tags)
                if match:
                    self._exif[ExifTags.Base.Orientation] = int(match[2])

        return self._exif

    def _reload_exif(self) -> None:
        if self._exif is None or not self._exif._loaded:
            return
        self._exif._loaded = False
        self.getexif()

    def get_child_images(self):
        child_images = []
        exif = self.getexif()
        ifds = []
        if ExifTags.Base.SubIFDs in exif:
            subifd_offsets = exif[ExifTags.Base.SubIFDs]
            if subifd_offsets:
                if not isinstance(subifd_offsets, tuple):
                    subifd_offsets = (subifd_offsets,)
                for subifd_offset in subifd_offsets:
                    ifds.append((exif._get_ifd_dict(subifd_offset), subifd_offset))
        ifd1 = exif.get_ifd(ExifTags.IFD.IFD1)
        if ifd1 and ifd1.get(513):
            ifds.append((ifd1, exif._info.next))

        offset = None
        for ifd, ifd_offset in ifds:
            current_offset = self.fp.tell()
            if offset is None:
                offset = current_offset

            fp = self.fp
            thumbnail_offset = ifd.get(513)
            if thumbnail_offset is not None:
                try:
                    thumbnail_offset += self._exif_offset
                except AttributeError:
                    pass
                self.fp.seek(thumbnail_offset)
                data = self.fp.read(ifd.get(514))
                fp = io.BytesIO(data)

            with open(fp) as im:
                if thumbnail_offset is None:
                    im._frame_pos = [ifd_offset]
                    im._seek(0)
                im.load()
                child_images.append(im)

        if offset is not None:
            self.fp.seek(offset)
        return child_images

    def getim(self):
        """
        Returns a capsule that points to the internal image memory.

        :returns: A capsule object.
        """

        self.load()
        return self.im.ptr

    def getpalette(self, rawmode: str | None = "RGB") -> list[int] | None:
        """
        Returns the image palette as a list.

        :param rawmode: The mode in which to return the palette. ``None`` will
           return the palette in its current mode.

           .. versionadded:: 9.1.0

        :returns: A list of color values [r, g, b, ...], or None if the
           image has no palette.
        """

        self.load()
        try:
            mode = self.im.getpalettemode()
        except ValueError:
            return None  # no palette
        if rawmode is None:
            rawmode = mode
        return list(self.im.getpalette(mode, rawmode))

    @property
    def has_transparency_data(self) -> bool:
        """
        Determine if an image has transparency data, whether in the form of an
        alpha channel, a palette with an alpha channel, or a "transparency" key
        in the info dictionary.

        Note the image might still appear solid, if all of the values shown
        within are opaque.

        :returns: A boolean.
        """
        return (
            self.mode in ("LA", "La", "PA", "RGBA", "RGBa")
            or (self.mode == "P" and self.palette.mode.endswith("A"))
            or "transparency" in self.info
        )

    def apply_transparency(self):
        """
        If a P mode image has a "transparency" key in the info dictionary,
        remove the key and instead apply the transparency to the palette.
        Otherwise, the image is unchanged.
        """
        if self.mode != "P" or "transparency" not in self.info:
            return

        from . import ImagePalette

        palette = self.getpalette("RGBA")
        transparency = self.info["transparency"]
        if isinstance(transparency, bytes):
            for i, alpha in enumerate(transparency):
                palette[i * 4 + 3] = alpha
        else:
            palette[transparency * 4 + 3] = 0
        self.palette = ImagePalette.ImagePalette("RGBA", bytes(palette))
        self.palette.dirty = 1

        del self.info["transparency"]

    def getpixel(self, xy):
        """
        Returns the pixel value at a given position.

        :param xy: The coordinate, given as (x, y). See
           :ref:`coordinate-system`.
        :returns: The pixel value.  If the image is a multi-layer image,
           this method returns a tuple.
        """

        self.load()
        if self.pyaccess:
            return self.pyaccess.getpixel(xy)
        return self.im.getpixel(tuple(xy))

    def getprojection(self) -> tuple[list[int], list[int]]:
        """
        Get projection to x and y axes

        :returns: Two sequences, indicating where there are non-zero
            pixels along the X-axis and the Y-axis, respectively.
        """

        self.load()
        x, y = self.im.getprojection()
        return list(x), list(y)

    def histogram(self, mask: Image | None = None, extrema=None) -> list[int]:
        """
        Returns a histogram for the image. The histogram is returned as a
        list of pixel counts, one for each pixel value in the source
        image. Counts are grouped into 256 bins for each band, even if
        the image has more than 8 bits per band. If the image has more
        than one band, the histograms for all bands are concatenated (for
        example, the histogram for an "RGB" image contains 768 values).

        A bilevel image (mode "1") is treated as a grayscale ("L") image
        by this method.

        If a mask is provided, the method returns a histogram for those
        parts of the image where the mask image is non-zero. The mask
        image must have the same size as the image, and be either a
        bi-level image (mode "1") or a grayscale image ("L").

        :param mask: An optional mask.
        :param extrema: An optional tuple of manually-specified extrema.
        :returns: A list containing pixel counts.
        """
        self.load()
        if mask:
            mask.load()
            return self.im.histogram((0, 0), mask.im)
        if self.mode in ("I", "F"):
            if extrema is None:
                extrema = self.getextrema()
            return self.im.histogram(extrema)
        return self.im.histogram()

    def entropy(self, mask=None, extrema=None):
        """
        Calculates and returns the entropy for the image.

        A bilevel image (mode "1") is treated as a grayscale ("L")
        image by this method.

        If a mask is provided, the method employs the histogram for
        those parts of the image where the mask image is non-zero.
        The mask image must have the same size as the image, and be
        either a bi-level image (mode "1") or a grayscale image ("L").

        :param mask: An optional mask.
        :param extrema: An optional tuple of manually-specified extrema.
        :returns: A float value representing the image entropy
        """
        self.load()
        if mask:
            mask.load()
            return self.im.entropy((0, 0), mask.im)
        if self.mode in ("I", "F"):
            if extrema is None:
                extrema = self.getextrema()
            return self.im.entropy(extrema)
        return self.im.entropy()

    def paste(self, im, box=None, mask=None) -> None:
        """
        Pastes another image into this image. The box argument is either
        a 2-tuple giving the upper left corner, a 4-tuple defining the
        left, upper, right, and lower pixel coordinate, or None (same as
        (0, 0)). See :ref:`coordinate-system`. If a 4-tuple is given, the size
        of the pasted image must match the size of the region.

        If the modes don't match, the pasted image is converted to the mode of
        this image (see the :py:meth:`~PIL.Image.Image.convert` method for
        details).

        Instead of an image, the source can be a integer or tuple
        containing pixel values.  The method then fills the region
        with the given color.  When creating RGB images, you can
        also use color strings as supported by the ImageColor module.

        If a mask is given, this method updates only the regions
        indicated by the mask. You can use either "1", "L", "LA", "RGBA"
        or "RGBa" images (if present, the alpha band is used as mask).
        Where the mask is 255, the given image is copied as is.  Where
        the mask is 0, the current value is preserved.  Intermediate
        values will mix the two images together, including their alpha
        channels if they have them.

        See :py:meth:`~PIL.Image.Image.alpha_composite` if you want to
        combine images with respect to their alpha channels.

        :param im: Source image or pixel value (integer or tuple).
        :param box: An optional 4-tuple giving the region to paste into.
           If a 2-tuple is used instead, it's treated as the upper left
           corner.  If omitted or None, the source is pasted into the
           upper left corner.

           If an image is given as the second argument and there is no
           third, the box defaults to (0, 0), and the second argument
           is interpreted as a mask image.
        :param mask: An optional mask image.
        """

        if isImageType(box) and mask is None:
            # abbreviated paste(im, mask) syntax
            mask = box
            box = None

        if box is None:
            box = (0, 0)

        if len(box) == 2:
            # upper left corner given; get size from image or mask
            if isImageType(im):
                size = im.size
            elif isImageType(mask):
                size = mask.size
            else:
                # FIXME: use self.size here?
                msg = "cannot determine region size; use 4-item box"
                raise ValueError(msg)
            box += (box[0] + size[0], box[1] + size[1])

        if isinstance(im, str):
            from . import ImageColor

            im = ImageColor.getcolor(im, self.mode)

        elif isImageType(im):
            im.load()
            if self.mode != im.mode:
                if self.mode != "RGB" or im.mode not in ("LA", "RGBA", "RGBa"):
                    # should use an adapter for this!
                    im = im.convert(self.mode)
            im = im.im

        self._ensure_mutable()

        if mask:
            mask.load()
            self.im.paste(im, box, mask.im)
        else:
            self.im.paste(im, box)

    def alpha_composite(self, im, dest=(0, 0), source=(0, 0)):
        """'In-place' analog of Image.alpha_composite. Composites an image
        onto this image.

        :param im: image to composite over this one
        :param dest: Optional 2 tuple (left, top) specifying the upper
          left corner in this (destination) image.
        :param source: Optional 2 (left, top) tuple for the upper left
          corner in the overlay source image, or 4 tuple (left, top, right,
          bottom) for the bounds of the source rectangle

        Performance Note: Not currently implemented in-place in the core layer.
        """

        if not isinstance(source, (list, tuple)):
            msg = "Source must be a tuple"
            raise ValueError(msg)
        if not isinstance(dest, (list, tuple)):
            msg = "Destination must be a tuple"
            raise ValueError(msg)
        if len(source) not in (2, 4):
            msg = "Source must be a 2 or 4-tuple"
            raise ValueError(msg)
        if not len(dest) == 2:
            msg = "Destination must be a 2-tuple"
            raise ValueError(msg)
        if min(source) < 0:
            msg = "Source must be non-negative"
            raise ValueError(msg)

        if len(source) == 2:
            source = source + im.size

        # over image, crop if it's not the whole thing.
        if source == (0, 0) + im.size:
            overlay = im
        else:
            overlay = im.crop(source)

        # target for the paste
        box = dest + (dest[0] + overlay.width, dest[1] + overlay.height)

        # destination image. don't copy if we're using the whole image.
        if box == (0, 0) + self.size:
            background = self
        else:
            background = self.crop(box)

        result = alpha_composite(background, overlay)
        self.paste(result, box)

    def point(self, lut, mode: str | None = None) -> Image:
        """
        Maps this image through a lookup table or function.

        :param lut: A lookup table, containing 256 (or 65536 if
           self.mode=="I" and mode == "L") values per band in the
           image.  A function can be used instead, it should take a
           single argument. The function is called once for each
           possible pixel value, and the resulting table is applied to
           all bands of the image.

           It may also be an :py:class:`~PIL.Image.ImagePointHandler`
           object::

               class Example(Image.ImagePointHandler):
                 def point(self, data):
                   # Return result
        :param mode: Output mode (default is same as input). This can only be used if
           the source image has mode "L" or "P", and the output has mode "1" or the
           source image mode is "I" and the output mode is "L".
        :returns: An :py:class:`~PIL.Image.Image` object.
        """

        self.load()

        if isinstance(lut, ImagePointHandler):
            return lut.point(self)

        if callable(lut):
            # if it isn't a list, it should be a function
            if self.mode in ("I", "I;16", "F"):
                # check if the function can be used with point_transform
                # UNDONE wiredfool -- I think this prevents us from ever doing
                # a gamma function point transform on > 8bit images.
                scale, offset = _getscaleoffset(lut)
                return self._new(self.im.point_transform(scale, offset))
            # for other modes, convert the function to a table
            lut = [lut(i) for i in range(256)] * self.im.bands

        if self.mode == "F":
            # FIXME: _imaging returns a confusing error message for this case
            msg = "point operation not supported for this mode"
            raise ValueError(msg)

        if mode != "F":
            lut = [round(i) for i in lut]
        return self._new(self.im.point(lut, mode))

    def putalpha(self, alpha):
        """
        Adds or replaces the alpha layer in this image.  If the image
        does not have an alpha layer, it's converted to "LA" or "RGBA".
        The new layer must be either "L" or "1".

        :param alpha: The new alpha layer.  This can either be an "L" or "1"
           image having the same size as this image, or an integer or
           other color value.
        """

        self._ensure_mutable()

        if self.mode not in ("LA", "PA", "RGBA"):
            # attempt to promote self to a matching alpha mode
            try:
                mode = getmodebase(self.mode) + "A"
                try:
                    self.im.setmode(mode)
                except (AttributeError, ValueError) as e:
                    # do things the hard way
                    im = self.im.convert(mode)
                    if im.mode not in ("LA", "PA", "RGBA"):
                        msg = "alpha channel could not be added"
                        raise ValueError(msg) from e  # sanity check
                    self.im = im
                self.pyaccess = None
                self._mode = self.im.mode
            except KeyError as e:
                msg = "illegal image mode"
                raise ValueError(msg) from e

        if self.mode in ("LA", "PA"):
            band = 1
        else:
            band = 3

        if isImageType(alpha):
            # alpha layer
            if alpha.mode not in ("1", "L"):
                msg = "illegal image mode"
                raise ValueError(msg)
            alpha.load()
            if alpha.mode == "1":
                alpha = alpha.convert("L")
        else:
            # constant alpha
            try:
                self.im.fillband(band, alpha)
            except (AttributeError, ValueError):
                # do things the hard way
                alpha = new("L", self.size, alpha)
            else:
                return

        self.im.putband(alpha.im, band)

    def putdata(self, data, scale=1.0, offset=0.0):
        """
        Copies pixel data from a flattened sequence object into the image. The
        values should start at the upper left corner (0, 0), continue to the
        end of the line, followed directly by the first value of the second
        line, and so on. Data will be read until either the image or the
        sequence ends. The scale and offset values are used to adjust the
        sequence values: **pixel = value*scale + offset**.

        :param data: A flattened sequence object.
        :param scale: An optional scale value.  The default is 1.0.
        :param offset: An optional offset value.  The default is 0.0.
        """

        self._ensure_mutable()

        self.im.putdata(data, scale, offset)

    def putpalette(self, data, rawmode="RGB") -> None:
        """
        Attaches a palette to this image.  The image must be a "P", "PA", "L"
        or "LA" image.

        The palette sequence must contain at most 256 colors, made up of one
        integer value for each channel in the raw mode.
        For example, if the raw mode is "RGB", then it can contain at most 768
        values, made up of red, green and blue values for the corresponding pixel
        index in the 256 colors.
        If the raw mode is "RGBA", then it can contain at most 1024 values,
        containing red, green, blue and alpha values.

        Alternatively, an 8-bit string may be used instead of an integer sequence.

        :param data: A palette sequence (either a list or a string).
        :param rawmode: The raw mode of the palette. Either "RGB", "RGBA", or a mode
           that can be transformed to "RGB" or "RGBA" (e.g. "R", "BGR;15", "RGBA;L").
        """
        from . import ImagePalette

        if self.mode not in ("L", "LA", "P", "PA"):
            msg = "illegal image mode"
            raise ValueError(msg)
        if isinstance(data, ImagePalette.ImagePalette):
            palette = ImagePalette.raw(data.rawmode, data.palette)
        else:
            if not isinstance(data, bytes):
                data = bytes(data)
            palette = ImagePalette.raw(rawmode, data)
        self._mode = "PA" if "A" in self.mode else "P"
        self.palette = palette
        self.palette.mode = "RGB"
        self.load()  # install new palette

    def putpixel(self, xy, value):
        """
        Modifies the pixel at the given position. The color is given as
        a single numerical value for single-band images, and a tuple for
        multi-band images. In addition to this, RGB and RGBA tuples are
        accepted for P and PA images.

        Note that this method is relatively slow.  For more extensive changes,
        use :py:meth:`~PIL.Image.Image.paste` or the :py:mod:`~PIL.ImageDraw`
        module instead.

        See:

        * :py:meth:`~PIL.Image.Image.paste`
        * :py:meth:`~PIL.Image.Image.putdata`
        * :py:mod:`~PIL.ImageDraw`

        :param xy: The pixel coordinate, given as (x, y). See
           :ref:`coordinate-system`.
        :param value: The pixel value.
        """

        if self.readonly:
            self._copy()
        self.load()

        if self.pyaccess:
            return self.pyaccess.putpixel(xy, value)

        if (
            self.mode in ("P", "PA")
            and isinstance(value, (list, tuple))
            and len(value) in [3, 4]
        ):
            # RGB or RGBA value for a P or PA image
            if self.mode == "PA":
                alpha = value[3] if len(value) == 4 else 255
                value = value[:3]
            value = self.palette.getcolor(value, self)
            if self.mode == "PA":
                value = (value, alpha)
        return self.im.putpixel(xy, value)

    def remap_palette(self, dest_map, source_palette=None):
        """
        Rewrites the image to reorder the palette.

        :param dest_map: A list of indexes into the original palette.
           e.g. ``[1,0]`` would swap a two item palette, and ``list(range(256))``
           is the identity transform.
        :param source_palette: Bytes or None.
        :returns:  An :py:class:`~PIL.Image.Image` object.

        """
        from . import ImagePalette

        if self.mode not in ("L", "P"):
            msg = "illegal image mode"
            raise ValueError(msg)

        bands = 3
        palette_mode = "RGB"
        if source_palette is None:
            if self.mode == "P":
                self.load()
                palette_mode = self.im.getpalettemode()
                if palette_mode == "RGBA":
                    bands = 4
                source_palette = self.im.getpalette(palette_mode, palette_mode)
            else:  # L-mode
                source_palette = bytearray(i // 3 for i in range(768))

        palette_bytes = b""
        new_positions = [0] * 256

        # pick only the used colors from the palette
        for i, oldPosition in enumerate(dest_map):
            palette_bytes += source_palette[
                oldPosition * bands : oldPosition * bands + bands
            ]
            new_positions[oldPosition] = i

        # replace the palette color id of all pixel with the new id

        # Palette images are [0..255], mapped through a 1 or 3
        # byte/color map.  We need to remap the whole image
        # from palette 1 to palette 2. New_positions is
        # an array of indexes into palette 1.  Palette 2 is
        # palette 1 with any holes removed.

        # We're going to leverage the convert mechanism to use the
        # C code to remap the image from palette 1 to palette 2,
        # by forcing the source image into 'L' mode and adding a
        # mapping 'L' mode palette, then converting back to 'L'
        # sans palette thus converting the image bytes, then
        # assigning the optimized RGB palette.

        # perf reference, 9500x4000 gif, w/~135 colors
        # 14 sec prepatch, 1 sec postpatch with optimization forced.

        mapping_palette = bytearray(new_positions)

        m_im = self.copy()
        m_im._mode = "P"

        m_im.palette = ImagePalette.ImagePalette(
            palette_mode, palette=mapping_palette * bands
        )
        # possibly set palette dirty, then
        # m_im.putpalette(mapping_palette, 'L')  # converts to 'P'
        # or just force it.
        # UNDONE -- this is part of the general issue with palettes
        m_im.im.putpalette(palette_mode + ";L", m_im.palette.tobytes())

        m_im = m_im.convert("L")

        m_im.putpalette(palette_bytes, palette_mode)
        m_im.palette = ImagePalette.ImagePalette(palette_mode, palette=palette_bytes)

        if "transparency" in self.info:
            try:
                m_im.info["transparency"] = dest_map.index(self.info["transparency"])
            except ValueError:
                if "transparency" in m_im.info:
                    del m_im.info["transparency"]

        return m_im

    def _get_safe_box(self, size, resample, box):
        """Expands the box so it includes adjacent pixels
        that may be used by resampling with the given resampling filter.
        """
        filter_support = _filters_support[resample] - 0.5
        scale_x = (box[2] - box[0]) / size[0]
        scale_y = (box[3] - box[1]) / size[1]
        support_x = filter_support * scale_x
        support_y = filter_support * scale_y

        return (
            max(0, int(box[0] - support_x)),
            max(0, int(box[1] - support_y)),
            min(self.size[0], math.ceil(box[2] + support_x)),
            min(self.size[1], math.ceil(box[3] + support_y)),
        )

    def resize(self, size, resample=None, box=None, reducing_gap=None) -> Image:
        """
        Returns a resized copy of this image.

        :param size: The requested size in pixels, as a 2-tuple:
           (width, height).
        :param resample: An optional resampling filter.  This can be
           one of :py:data:`Resampling.NEAREST`, :py:data:`Resampling.BOX`,
           :py:data:`Resampling.BILINEAR`, :py:data:`Resampling.HAMMING`,
           :py:data:`Resampling.BICUBIC` or :py:data:`Resampling.LANCZOS`.
           If the image has mode "1" or "P", it is always set to
           :py:data:`Resampling.NEAREST`. If the image mode specifies a number
           of bits, such as "I;16", then the default filter is
           :py:data:`Resampling.NEAREST`. Otherwise, the default filter is
           :py:data:`Resampling.BICUBIC`. See: :ref:`concept-filters`.
        :param box: An optional 4-tuple of floats providing
           the source image region to be scaled.
           The values must be within (0, 0, width, height) rectangle.
           If omitted or None, the entire source is used.
        :param reducing_gap: Apply optimization by resizing the image
           in two steps. First, reducing the image by integer times
           using :py:meth:`~PIL.Image.Image.reduce`.
           Second, resizing using regular resampling. The last step
           changes size no less than by ``reducing_gap`` times.
           ``reducing_gap`` may be None (no first step is performed)
           or should be greater than 1.0. The bigger ``reducing_gap``,
           the closer the result to the fair resampling.
           The smaller ``reducing_gap``, the faster resizing.
           With ``reducing_gap`` greater or equal to 3.0, the result is
           indistinguishable from fair resampling in most cases.
           The default value is None (no optimization).
        :returns: An :py:class:`~PIL.Image.Image` object.
        """

        if resample is None:
            type_special = ";" in self.mode
            resample = Resampling.NEAREST if type_special else Resampling.BICUBIC
        elif resample not in (
            Resampling.NEAREST,
            Resampling.BILINEAR,
            Resampling.BICUBIC,
            Resampling.LANCZOS,
            Resampling.BOX,
            Resampling.HAMMING,
        ):
            msg = f"Unknown resampling filter ({resample})."

            filters = [
                f"{filter[1]} ({filter[0]})"
                for filter in (
                    (Resampling.NEAREST, "Image.Resampling.NEAREST"),
                    (Resampling.LANCZOS, "Image.Resampling.LANCZOS"),
                    (Resampling.BILINEAR, "Image.Resampling.BILINEAR"),
                    (Resampling.BICUBIC, "Image.Resampling.BICUBIC"),
                    (Resampling.BOX, "Image.Resampling.BOX"),
                    (Resampling.HAMMING, "Image.Resampling.HAMMING"),
                )
            ]
            msg += " Use " + ", ".join(filters[:-1]) + " or " + filters[-1]
            raise ValueError(msg)

        if reducing_gap is not None and reducing_gap < 1.0:
            msg = "reducing_gap must be 1.0 or greater"
            raise ValueError(msg)

        size = tuple(size)

        self.load()
        if box is None:
            box = (0, 0) + self.size
        else:
            box = tuple(box)

        if self.size == size and box == (0, 0) + self.size:
            return self.copy()

        if self.mode in ("1", "P"):
            resample = Resampling.NEAREST

        if self.mode in ["LA", "RGBA"] and resample != Resampling.NEAREST:
            im = self.convert({"LA": "La", "RGBA": "RGBa"}[self.mode])
            im = im.resize(size, resample, box)
            return im.convert(self.mode)

        self.load()

        if reducing_gap is not None and resample != Resampling.NEAREST:
            factor_x = int((box[2] - box[0]) / size[0] / reducing_gap) or 1
            factor_y = int((box[3] - box[1]) / size[1] / reducing_gap) or 1
            if factor_x > 1 or factor_y > 1:
                reduce_box = self._get_safe_box(size, resample, box)
                factor = (factor_x, factor_y)
                self = (
                    self.reduce(factor, box=reduce_box)
                    if callable(self.reduce)
                    else Image.reduce(self, factor, box=reduce_box)
                )
                box = (
                    (box[0] - reduce_box[0]) / factor_x,
                    (box[1] - reduce_box[1]) / factor_y,
                    (box[2] - reduce_box[0]) / factor_x,
                    (box[3] - reduce_box[1]) / factor_y,
                )

        return self._new(self.im.resize(size, resample, box))

    def reduce(self, factor, box=None):
        """
        Returns a copy of the image reduced ``factor`` times.
        If the size of the image is not dividable by ``factor``,
        the resulting size will be rounded up.

        :param factor: A greater than 0 integer or tuple of two integers
           for width and height separately.
        :param box: An optional 4-tuple of ints providing
           the source image region to be reduced.
           The values must be within ``(0, 0, width, height)`` rectangle.
           If omitted or ``None``, the entire source is used.
        """
        if not isinstance(factor, (list, tuple)):
            factor = (factor, factor)

        if box is None:
            box = (0, 0) + self.size
        else:
            box = tuple(box)

        if factor == (1, 1) and box == (0, 0) + self.size:
            return self.copy()

        if self.mode in ["LA", "RGBA"]:
            im = self.convert({"LA": "La", "RGBA": "RGBa"}[self.mode])
            im = im.reduce(factor, box)
            return im.convert(self.mode)

        self.load()

        return self._new(self.im.reduce(factor, box))

    def rotate(
        self,
        angle,
        resample=Resampling.NEAREST,
        expand=0,
        center=None,
        translate=None,
        fillcolor=None,
    ):
        """
        Returns a rotated copy of this image.  This method returns a
        copy of this image, rotated the given number of degrees counter
        clockwise around its centre.

        :param angle: In degrees counter clockwise.
        :param resample: An optional resampling filter.  This can be
           one of :py:data:`Resampling.NEAREST` (use nearest neighbour),
           :py:data:`Resampling.BILINEAR` (linear interpolation in a 2x2
           environment), or :py:data:`Resampling.BICUBIC` (cubic spline
           interpolation in a 4x4 environment). If omitted, or if the image has
           mode "1" or "P", it is set to :py:data:`Resampling.NEAREST`.
           See :ref:`concept-filters`.
        :param expand: Optional expansion flag.  If true, expands the output
           image to make it large enough to hold the entire rotated image.
           If false or omitted, make the output image the same size as the
           input image.  Note that the expand flag assumes rotation around
           the center and no translation.
        :param center: Optional center of rotation (a 2-tuple).  Origin is
           the upper left corner.  Default is the center of the image.
        :param translate: An optional post-rotate translation (a 2-tuple).
        :param fillcolor: An optional color for area outside the rotated image.
        :returns: An :py:class:`~PIL.Image.Image` object.
        """

        angle = angle % 360.0

        # Fast paths regardless of filter, as long as we're not
        # translating or changing the center.
        if not (center or translate):
            if angle == 0:
                return self.copy()
            if angle == 180:
                return self.transpose(Transpose.ROTATE_180)
            if angle in (90, 270) and (expand or self.width == self.height):
                return self.transpose(
                    Transpose.ROTATE_90 if angle == 90 else Transpose.ROTATE_270
                )

        # Calculate the affine matrix.  Note that this is the reverse
        # transformation (from destination image to source) because we
        # want to interpolate the (discrete) destination pixel from
        # the local area around the (floating) source pixel.

        # The matrix we actually want (note that it operates from the right):
        # (1, 0, tx)   (1, 0, cx)   ( cos a, sin a, 0)   (1, 0, -cx)
        # (0, 1, ty) * (0, 1, cy) * (-sin a, cos a, 0) * (0, 1, -cy)
        # (0, 0,  1)   (0, 0,  1)   (     0,     0, 1)   (0, 0,   1)

        # The reverse matrix is thus:
        # (1, 0, cx)   ( cos -a, sin -a, 0)   (1, 0, -cx)   (1, 0, -tx)
        # (0, 1, cy) * (-sin -a, cos -a, 0) * (0, 1, -cy) * (0, 1, -ty)
        # (0, 0,  1)   (      0,      0, 1)   (0, 0,   1)   (0, 0,   1)

        # In any case, the final translation may be updated at the end to
        # compensate for the expand flag.

        w, h = self.size

        if translate is None:
            post_trans = (0, 0)
        else:
            post_trans = translate
        if center is None:
            # FIXME These should be rounded to ints?
            rotn_center = (w / 2.0, h / 2.0)
        else:
            rotn_center = center

        angle = -math.radians(angle)
        matrix = [
            round(math.cos(angle), 15),
            round(math.sin(angle), 15),
            0.0,
            round(-math.sin(angle), 15),
            round(math.cos(angle), 15),
            0.0,
        ]

        def transform(x, y, matrix):
            (a, b, c, d, e, f) = matrix
            return a * x + b * y + c, d * x + e * y + f

        matrix[2], matrix[5] = transform(
            -rotn_center[0] - post_trans[0], -rotn_center[1] - post_trans[1], matrix
        )
        matrix[2] += rotn_center[0]
        matrix[5] += rotn_center[1]

        if expand:
            # calculate output size
            xx = []
            yy = []
            for x, y in ((0, 0), (w, 0), (w, h), (0, h)):
                x, y = transform(x, y, matrix)
                xx.append(x)
                yy.append(y)
            nw = math.ceil(max(xx)) - math.floor(min(xx))
            nh = math.ceil(max(yy)) - math.floor(min(yy))

            # We multiply a translation matrix from the right.  Because of its
            # special form, this is the same as taking the image of the
            # translation vector as new translation vector.
            matrix[2], matrix[5] = transform(-(nw - w) / 2.0, -(nh - h) / 2.0, matrix)
            w, h = nw, nh

        return self.transform(
            (w, h), Transform.AFFINE, matrix, resample, fillcolor=fillcolor
        )

    def save(
        self, fp: StrOrBytesPath | IO[bytes], format: str | None = None, **params: Any
    ) -> None:
        """
        Saves this image under the given filename.  If no format is
        specified, the format to use is determined from the filename
        extension, if possible.

        Keyword options can be used to provide additional instructions
        to the writer. If a writer doesn't recognise an option, it is
        silently ignored. The available options are described in the
        :doc:`image format documentation
        <../handbook/image-file-formats>` for each writer.

        You can use a file object instead of a filename. In this case,
        you must always specify the format. The file object must
        implement the ``seek``, ``tell``, and ``write``
        methods, and be opened in binary mode.

        :param fp: A filename (string), os.PathLike object or file object.
        :param format: Optional format override.  If omitted, the
           format to use is determined from the filename extension.
           If a file object was used instead of a filename, this
           parameter should always be used.
        :param params: Extra parameters to the image writer.
        :returns: None
        :exception ValueError: If the output format could not be determined
           from the file name.  Use the format option to solve this.
        :exception OSError: If the file could not be written.  The file
           may have been created, and may contain partial data.
        """

        filename: str | bytes = ""
        open_fp = False
        if is_path(fp):
            filename = os.path.realpath(os.fspath(fp))
            open_fp = True
        elif fp == sys.stdout:
            try:
                fp = sys.stdout.buffer
            except AttributeError:
                pass
        if not filename and hasattr(fp, "name") and is_path(fp.name):
            # only set the name for metadata purposes
            filename = os.path.realpath(os.fspath(fp.name))

        # may mutate self!
        self._ensure_mutable()

        save_all = params.pop("save_all", False)
        self.encoderinfo = params
        self.encoderconfig = ()

        preinit()

        filename_ext = os.path.splitext(filename)[1].lower()
        ext = filename_ext.decode() if isinstance(filename_ext, bytes) else filename_ext

        if not format:
            if ext not in EXTENSION:
                init()
            try:
                format = EXTENSION[ext]
            except KeyError as e:
                msg = f"unknown file extension: {ext}"
                raise ValueError(msg) from e

        if format.upper() not in SAVE:
            init()
        if save_all:
            save_handler = SAVE_ALL[format.upper()]
        else:
            save_handler = SAVE[format.upper()]

        created = False
        if open_fp:
            created = not os.path.exists(filename)
            if params.get("append", False):
                # Open also for reading ("+"), because TIFF save_all
                # writer needs to go back and edit the written data.
                fp = builtins.open(filename, "r+b")
            else:
                fp = builtins.open(filename, "w+b")
        else:
            fp = cast(IO[bytes], fp)

        try:
            save_handler(self, fp, filename)
        except Exception:
            if open_fp:
                fp.close()
            if created:
                try:
                    os.remove(filename)
                except PermissionError:
                    pass
            raise
        if open_fp:
            fp.close()

    def seek(self, frame: int) -> None:
        """
        Seeks to the given frame in this sequence file. If you seek
        beyond the end of the sequence, the method raises an
        ``EOFError`` exception. When a sequence file is opened, the
        library automatically seeks to frame 0.

        See :py:meth:`~PIL.Image.Image.tell`.

        If defined, :attr:`~PIL.Image.Image.n_frames` refers to the
        number of available frames.

        :param frame: Frame number, starting at 0.
        :exception EOFError: If the call attempts to seek beyond the end
            of the sequence.
        """

        # overridden by file handlers
        if frame != 0:
            msg = "no more images in file"
            raise EOFError(msg)

    def show(self, title: str | None = None) -> None:
        """
        Displays this image. This method is mainly intended for debugging purposes.

        This method calls :py:func:`PIL.ImageShow.show` internally. You can use
        :py:func:`PIL.ImageShow.register` to override its default behaviour.

        The image is first saved to a temporary file. By default, it will be in
        PNG format.

        On Unix, the image is then opened using the **xdg-open**, **display**,
        **gm**, **eog** or **xv** utility, depending on which one can be found.

        On macOS, the image is opened with the native Preview application.

        On Windows, the image is opened with the standard PNG display utility.

        :param title: Optional title to use for the image window, where possible.
        """

        _show(self, title=title)

    def split(self) -> tuple[Image, ...]:
        """
        Split this image into individual bands. This method returns a
        tuple of individual image bands from an image. For example,
        splitting an "RGB" image creates three new images each
        containing a copy of one of the original bands (red, green,
        blue).

        If you need only one band, :py:meth:`~PIL.Image.Image.getchannel`
        method can be more convenient and faster.

        :returns: A tuple containing bands.
        """

        self.load()
        if self.im.bands == 1:
            return (self.copy(),)
        return tuple(map(self._new, self.im.split()))

    def getchannel(self, channel: int | str) -> Image:
        """
        Returns an image containing a single channel of the source image.

        :param channel: What channel to return. Could be index
          (0 for "R" channel of "RGB") or channel name
          ("A" for alpha channel of "RGBA").
        :returns: An image in "L" mode.

        .. versionadded:: 4.3.0
        """
        self.load()

        if isinstance(channel, str):
            try:
                channel = self.getbands().index(channel)
            except ValueError as e:
                msg = f'The image has no channel "{channel}"'
                raise ValueError(msg) from e

        return self._new(self.im.getband(channel))

    def tell(self) -> int:
        """
        Returns the current frame number. See :py:meth:`~PIL.Image.Image.seek`.

        If defined, :attr:`~PIL.Image.Image.n_frames` refers to the
        number of available frames.

        :returns: Frame number, starting with 0.
        """
        return 0

    def thumbnail(self, size, resample=Resampling.BICUBIC, reducing_gap=2.0):
        """
        Make this image into a thumbnail.  This method modifies the
        image to contain a thumbnail version of itself, no larger than
        the given size.  This method calculates an appropriate thumbnail
        size to preserve the aspect of the image, calls the
        :py:meth:`~PIL.Image.Image.draft` method to configure the file reader
        (where applicable), and finally resizes the image.

        Note that this function modifies the :py:class:`~PIL.Image.Image`
        object in place.  If you need to use the full resolution image as well,
        apply this method to a :py:meth:`~PIL.Image.Image.copy` of the original
        image.

        :param size: The requested size in pixels, as a 2-tuple:
           (width, height).
        :param resample: Optional resampling filter.  This can be one
           of :py:data:`Resampling.NEAREST`, :py:data:`Resampling.BOX`,
           :py:data:`Resampling.BILINEAR`, :py:data:`Resampling.HAMMING`,
           :py:data:`Resampling.BICUBIC` or :py:data:`Resampling.LANCZOS`.
           If omitted, it defaults to :py:data:`Resampling.BICUBIC`.
           (was :py:data:`Resampling.NEAREST` prior to version 2.5.0).
           See: :ref:`concept-filters`.
        :param reducing_gap: Apply optimization by resizing the image
           in two steps. First, reducing the image by integer times
           using :py:meth:`~PIL.Image.Image.reduce` or
           :py:meth:`~PIL.Image.Image.draft` for JPEG images.
           Second, resizing using regular resampling. The last step
           changes size no less than by ``reducing_gap`` times.
           ``reducing_gap`` may be None (no first step is performed)
           or should be greater than 1.0. The bigger ``reducing_gap``,
           the closer the result to the fair resampling.
           The smaller ``reducing_gap``, the faster resizing.
           With ``reducing_gap`` greater or equal to 3.0, the result is
           indistinguishable from fair resampling in most cases.
           The default value is 2.0 (very close to fair resampling
           while still being faster in many cases).
        :returns: None
        """

        provided_size = tuple(map(math.floor, size))

        def preserve_aspect_ratio() -> tuple[int, int] | None:
            def round_aspect(number, key):
                return max(min(math.floor(number), math.ceil(number), key=key), 1)

            x, y = provided_size
            if x >= self.width and y >= self.height:
                return None

            aspect = self.width / self.height
            if x / y >= aspect:
                x = round_aspect(y * aspect, key=lambda n: abs(aspect - n / y))
            else:
                y = round_aspect(
                    x / aspect, key=lambda n: 0 if n == 0 else abs(aspect - x / n)
                )
            return x, y

        box = None
        if reducing_gap is not None:
            size = preserve_aspect_ratio()
            if size is None:
                return

            res = self.draft(None, (size[0] * reducing_gap, size[1] * reducing_gap))
            if res is not None:
                box = res[1]
        if box is None:
            self.load()

            # load() may have changed the size of the image
            size = preserve_aspect_ratio()
            if size is None:
                return

        if self.size != size:
            im = self.resize(size, resample, box=box, reducing_gap=reducing_gap)

            self.im = im.im
            self._size = size
            self._mode = self.im.mode

        self.readonly = 0
        self.pyaccess = None

    # FIXME: the different transform methods need further explanation
    # instead of bloating the method docs, add a separate chapter.
    def transform(
        self,
        size,
        method,
        data=None,
        resample=Resampling.NEAREST,
        fill=1,
        fillcolor=None,
    ) -> Image:
        """
        Transforms this image.  This method creates a new image with the
        given size, and the same mode as the original, and copies data
        to the new image using the given transform.

        :param size: The output size in pixels, as a 2-tuple:
           (width, height).
        :param method: The transformation method.  This is one of
          :py:data:`Transform.EXTENT` (cut out a rectangular subregion),
          :py:data:`Transform.AFFINE` (affine transform),
          :py:data:`Transform.PERSPECTIVE` (perspective transform),
          :py:data:`Transform.QUAD` (map a quadrilateral to a rectangle), or
          :py:data:`Transform.MESH` (map a number of source quadrilaterals
          in one operation).

          It may also be an :py:class:`~PIL.Image.ImageTransformHandler`
          object::

            class Example(Image.ImageTransformHandler):
                def transform(self, size, data, resample, fill=1):
                    # Return result

          Implementations of :py:class:`~PIL.Image.ImageTransformHandler`
          for some of the :py:class:`Transform` methods are provided
          in :py:mod:`~PIL.ImageTransform`.

          It may also be an object with a ``method.getdata`` method
          that returns a tuple supplying new ``method`` and ``data`` values::

            class Example:
                def getdata(self):
                    method = Image.Transform.EXTENT
                    data = (0, 0, 100, 100)
                    return method, data
        :param data: Extra data to the transformation method.
        :param resample: Optional resampling filter.  It can be one of
           :py:data:`Resampling.NEAREST` (use nearest neighbour),
           :py:data:`Resampling.BILINEAR` (linear interpolation in a 2x2
           environment), or :py:data:`Resampling.BICUBIC` (cubic spline
           interpolation in a 4x4 environment). If omitted, or if the image
           has mode "1" or "P", it is set to :py:data:`Resampling.NEAREST`.
           See: :ref:`concept-filters`.
        :param fill: If ``method`` is an
          :py:class:`~PIL.Image.ImageTransformHandler` object, this is one of
          the arguments passed to it. Otherwise, it is unused.
        :param fillcolor: Optional fill color for the area outside the
           transform in the output image.
        :returns: An :py:class:`~PIL.Image.Image` object.
        """

        if self.mode in ("LA", "RGBA") and resample != Resampling.NEAREST:
            return (
                self.convert({"LA": "La", "RGBA": "RGBa"}[self.mode])
                .transform(size, method, data, resample, fill, fillcolor)
                .convert(self.mode)
            )

        if isinstance(method, ImageTransformHandler):
            return method.transform(size, self, resample=resample, fill=fill)

        if hasattr(method, "getdata"):
            # compatibility w. old-style transform objects
            method, data = method.getdata()

        if data is None:
            msg = "missing method data"
            raise ValueError(msg)

        im = new(self.mode, size, fillcolor)
        if self.mode == "P" and self.palette:
            im.palette = self.palette.copy()
        im.info = self.info.copy()
        if method == Transform.MESH:
            # list of quads
            for box, quad in data:
                im.__transformer(
                    box, self, Transform.QUAD, quad, resample, fillcolor is None
                )
        else:
            im.__transformer(
                (0, 0) + size, self, method, data, resample, fillcolor is None
            )

        return im

    def __transformer(
        self, box, image, method, data, resample=Resampling.NEAREST, fill=1
    ):
        w = box[2] - box[0]
        h = box[3] - box[1]

        if method == Transform.AFFINE:
            data = data[:6]

        elif method == Transform.EXTENT:
            # convert extent to an affine transform
            x0, y0, x1, y1 = data
            xs = (x1 - x0) / w
            ys = (y1 - y0) / h
            method = Transform.AFFINE
            data = (xs, 0, x0, 0, ys, y0)

        elif method == Transform.PERSPECTIVE:
            data = data[:8]

        elif method == Transform.QUAD:
            # quadrilateral warp.  data specifies the four corners
            # given as NW, SW, SE, and NE.
            nw = data[:2]
            sw = data[2:4]
            se = data[4:6]
            ne = data[6:8]
            x0, y0 = nw
            As = 1.0 / w
            At = 1.0 / h
            data = (
                x0,
                (ne[0] - x0) * As,
                (sw[0] - x0) * At,
                (se[0] - sw[0] - ne[0] + x0) * As * At,
                y0,
                (ne[1] - y0) * As,
                (sw[1] - y0) * At,
                (se[1] - sw[1] - ne[1] + y0) * As * At,
            )

        else:
            msg = "unknown transformation method"
            raise ValueError(msg)

        if resample not in (
            Resampling.NEAREST,
            Resampling.BILINEAR,
            Resampling.BICUBIC,
        ):
            if resample in (Resampling.BOX, Resampling.HAMMING, Resampling.LANCZOS):
                msg = {
                    Resampling.BOX: "Image.Resampling.BOX",
                    Resampling.HAMMING: "Image.Resampling.HAMMING",
                    Resampling.LANCZOS: "Image.Resampling.LANCZOS",
                }[resample] + f" ({resample}) cannot be used."
            else:
                msg = f"Unknown resampling filter ({resample})."

            filters = [
                f"{filter[1]} ({filter[0]})"
                for filter in (
                    (Resampling.NEAREST, "Image.Resampling.NEAREST"),
                    (Resampling.BILINEAR, "Image.Resampling.BILINEAR"),
                    (Resampling.BICUBIC, "Image.Resampling.BICUBIC"),
                )
            ]
            msg += " Use " + ", ".join(filters[:-1]) + " or " + filters[-1]
            raise ValueError(msg)

        image.load()

        self.load()

        if image.mode in ("1", "P"):
            resample = Resampling.NEAREST

        self.im.transform2(box, image.im, method, data, resample, fill)

    def transpose(self, method: Transpose) -> Image:
        """
        Transpose image (flip or rotate in 90 degree steps)

        :param method: One of :py:data:`Transpose.FLIP_LEFT_RIGHT`,
          :py:data:`Transpose.FLIP_TOP_BOTTOM`, :py:data:`Transpose.ROTATE_90`,
          :py:data:`Transpose.ROTATE_180`, :py:data:`Transpose.ROTATE_270`,
          :py:data:`Transpose.TRANSPOSE` or :py:data:`Transpose.TRANSVERSE`.
        :returns: Returns a flipped or rotated copy of this image.
        """

        self.load()
        return self._new(self.im.transpose(method))

    def effect_spread(self, distance):
        """
        Randomly spread pixels in an image.

        :param distance: Distance to spread pixels.
        """
        self.load()
        return self._new(self.im.effect_spread(distance))

    def toqimage(self):
        """Returns a QImage copy of this image"""
        from . import ImageQt

        if not ImageQt.qt_is_installed:
            msg = "Qt bindings are not installed"
            raise ImportError(msg)
        return ImageQt.toqimage(self)

    def toqpixmap(self):
        """Returns a QPixmap copy of this image"""
        from . import ImageQt

        if not ImageQt.qt_is_installed:
            msg = "Qt bindings are not installed"
            raise ImportError(msg)
        return ImageQt.toqpixmap(self)


# --------------------------------------------------------------------
# Abstract handlers.


class ImagePointHandler:
    """
    Used as a mixin by point transforms
    (for use with :py:meth:`~PIL.Image.Image.point`)
    """

    @abc.abstractmethod
    def point(self, im: Image) -> Image:
        pass


class ImageTransformHandler:
    """
    Used as a mixin by geometry transforms
    (for use with :py:meth:`~PIL.Image.Image.transform`)
    """

    @abc.abstractmethod
    def transform(
        self,
        size: tuple[int, int],
        image: Image,
        **options: dict[str, str | int | tuple[int, ...] | list[int]],
    ) -> Image:
        pass


# --------------------------------------------------------------------
# Factories

#
# Debugging


def _wedge():
    """Create grayscale wedge (for debugging only)"""

    return Image()._new(core.wedge("L"))


def _check_size(size):
    """
    Common check to enforce type and sanity check on size tuples

    :param size: Should be a 2 tuple of (width, height)
    :returns: True, or raises a ValueError
    """

    if not isinstance(size, (list, tuple)):
        msg = "Size must be a tuple"
        raise ValueError(msg)
    if len(size) != 2:
        msg = "Size must be a tuple of length 2"
        raise ValueError(msg)
    if size[0] < 0 or size[1] < 0:
        msg = "Width and height must be >= 0"
        raise ValueError(msg)

    return True


def new(
    mode: str, size: tuple[int, int], color: float | tuple[float, ...] | str | None = 0
) -> Image:
    """
    Creates a new image with the given mode and size.

    :param mode: The mode to use for the new image. See:
       :ref:`concept-modes`.
    :param size: A 2-tuple, containing (width, height) in pixels.
    :param color: What color to use for the image.  Default is black.
       If given, this should be a single integer or floating point value
       for single-band modes, and a tuple for multi-band modes (one value
       per band).  When creating RGB or HSV images, you can also use color
       strings as supported by the ImageColor module.  If the color is
       None, the image is not initialised.
    :returns: An :py:class:`~PIL.Image.Image` object.
    """

    _check_size(size)

    if color is None:
        # don't initialize
        return Image()._new(core.new(mode, size))

    if isinstance(color, str):
        # css3-style specifier

        from . import ImageColor

        color = ImageColor.getcolor(color, mode)

    im = Image()
    if mode == "P" and isinstance(color, (list, tuple)) and len(color) in [3, 4]:
        # RGB or RGBA value for a P image
        from . import ImagePalette

        im.palette = ImagePalette.ImagePalette()
        color = im.palette.getcolor(color)
    return im._new(core.fill(mode, size, color))


def frombytes(mode, size, data, decoder_name="raw", *args) -> Image:
    """
    Creates a copy of an image memory from pixel data in a buffer.

    In its simplest form, this function takes three arguments
    (mode, size, and unpacked pixel data).

    You can also use any pixel decoder supported by PIL. For more
    information on available decoders, see the section
    :ref:`Writing Your Own File Codec <file-codecs>`.

    Note that this function decodes pixel data only, not entire images.
    If you have an entire image in a string, wrap it in a
    :py:class:`~io.BytesIO` object, and use :py:func:`~PIL.Image.open` to load
    it.

    :param mode: The image mode. See: :ref:`concept-modes`.
    :param size: The image size.
    :param data: A byte buffer containing raw data for the given mode.
    :param decoder_name: What decoder to use.
    :param args: Additional parameters for the given decoder.
    :returns: An :py:class:`~PIL.Image.Image` object.
    """

    _check_size(size)

    im = new(mode, size)
    if im.width != 0 and im.height != 0:
        # may pass tuple instead of argument list
        if len(args) == 1 and isinstance(args[0], tuple):
            args = args[0]

        if decoder_name == "raw" and args == ():
            args = mode

        im.frombytes(data, decoder_name, args)
    return im


def frombuffer(mode, size, data, decoder_name="raw", *args) -> Image:
    """
    Creates an image memory referencing pixel data in a byte buffer.

    This function is similar to :py:func:`~PIL.Image.frombytes`, but uses data
    in the byte buffer, where possible.  This means that changes to the
    original buffer object are reflected in this image).  Not all modes can
    share memory; supported modes include "L", "RGBX", "RGBA", and "CMYK".

    Note that this function decodes pixel data only, not entire images.
    If you have an entire image file in a string, wrap it in a
    :py:class:`~io.BytesIO` object, and use :py:func:`~PIL.Image.open` to load it.

    The default parameters used for the "raw" decoder differs from that used for
    :py:func:`~PIL.Image.frombytes`. This is a bug, and will probably be fixed in a
    future release. The current release issues a warning if you do this; to disable
    the warning, you should provide the full set of parameters. See below for details.

    :param mode: The image mode. See: :ref:`concept-modes`.
    :param size: The image size.
    :param data: A bytes or other buffer object containing raw
        data for the given mode.
    :param decoder_name: What decoder to use.
    :param args: Additional parameters for the given decoder.  For the
        default encoder ("raw"), it's recommended that you provide the
        full set of parameters::

            frombuffer(mode, size, data, "raw", mode, 0, 1)

    :returns: An :py:class:`~PIL.Image.Image` object.

    .. versionadded:: 1.1.4
    """

    _check_size(size)

    # may pass tuple instead of argument list
    if len(args) == 1 and isinstance(args[0], tuple):
        args = args[0]

    if decoder_name == "raw":
        if args == ():
            args = mode, 0, 1
        if args[0] in _MAPMODES:
            im = new(mode, (0, 0))
            im = im._new(core.map_buffer(data, size, decoder_name, 0, args))
            if mode == "P":
                from . import ImagePalette

                im.palette = ImagePalette.ImagePalette("RGB", im.im.getpalette("RGB"))
            im.readonly = 1
            return im

    return frombytes(mode, size, data, decoder_name, args)


class SupportsArrayInterface(Protocol):
    """
    An object that has an ``__array_interface__`` dictionary.
    """

    __array_interface__: dict[str, Any]


def fromarray(obj: SupportsArrayInterface, mode: str | None = None) -> Image:
    """
    Creates an image memory from an object exporting the array interface
    (using the buffer protocol)::

      from PIL import Image
      import numpy as np
      a = np.zeros((5, 5))
      im = Image.fromarray(a)

    If ``obj`` is not contiguous, then the ``tobytes`` method is called
    and :py:func:`~PIL.Image.frombuffer` is used.

    In the case of NumPy, be aware that Pillow modes do not always correspond
    to NumPy dtypes. Pillow modes only offer 1-bit pixels, 8-bit pixels,
    32-bit signed integer pixels, and 32-bit floating point pixels.

    Pillow images can also be converted to arrays::

      from PIL import Image
      import numpy as np
      im = Image.open("hopper.jpg")
      a = np.asarray(im)

    When converting Pillow images to arrays however, only pixel values are
    transferred. This means that P and PA mode images will lose their palette.

    :param obj: Object with array interface
    :param mode: Optional mode to use when reading ``obj``. Will be determined from
      type if ``None``.

      This will not be used to convert the data after reading, but will be used to
      change how the data is read::

        from PIL import Image
        import numpy as np
        a = np.full((1, 1), 300)
        im = Image.fromarray(a, mode="L")
        im.getpixel((0, 0))  # 44
        im = Image.fromarray(a, mode="RGB")
        im.getpixel((0, 0))  # (44, 1, 0)

      See: :ref:`concept-modes` for general information about modes.
    :returns: An image object.

    .. versionadded:: 1.1.6
    """
    arr = obj.__array_interface__
    shape = arr["shape"]
    ndim = len(shape)
    strides = arr.get("strides", None)
    if mode is None:
        try:
            typekey = (1, 1) + shape[2:], arr["typestr"]
        except KeyError as e:
            msg = "Cannot handle this data type"
            raise TypeError(msg) from e
        try:
            mode, rawmode = _fromarray_typemap[typekey]
        except KeyError as e:
            typekey_shape, typestr = typekey
            msg = f"Cannot handle this data type: {typekey_shape}, {typestr}"
            raise TypeError(msg) from e
    else:
        rawmode = mode
    if mode in ["1", "L", "I", "P", "F"]:
        ndmax = 2
    elif mode == "RGB":
        ndmax = 3
    else:
        ndmax = 4
    if ndim > ndmax:
        msg = f"Too many dimensions: {ndim} > {ndmax}."
        raise ValueError(msg)

    size = 1 if ndim == 1 else shape[1], shape[0]
    if strides is not None:
        if hasattr(obj, "tobytes"):
            obj = obj.tobytes()
        elif hasattr(obj, "tostring"):
            obj = obj.tostring()
        else:
            msg = "'strides' requires either tobytes() or tostring()"
            raise ValueError(msg)

    return frombuffer(mode, size, obj, "raw", rawmode, 0, 1)


def fromqimage(im):
    """Creates an image instance from a QImage image"""
    from . import ImageQt

    if not ImageQt.qt_is_installed:
        msg = "Qt bindings are not installed"
        raise ImportError(msg)
    return ImageQt.fromqimage(im)


def fromqpixmap(im):
    """Creates an image instance from a QPixmap image"""
    from . import ImageQt

    if not ImageQt.qt_is_installed:
        msg = "Qt bindings are not installed"
        raise ImportError(msg)
    return ImageQt.fromqpixmap(im)


_fromarray_typemap = {
    # (shape, typestr) => mode, rawmode
    # first two members of shape are set to one
    ((1, 1), "|b1"): ("1", "1;8"),
    ((1, 1), "|u1"): ("L", "L"),
    ((1, 1), "|i1"): ("I", "I;8"),
    ((1, 1), "<u2"): ("I", "I;16"),
    ((1, 1), ">u2"): ("I", "I;16B"),
    ((1, 1), "<i2"): ("I", "I;16S"),
    ((1, 1), ">i2"): ("I", "I;16BS"),
    ((1, 1), "<u4"): ("I", "I;32"),
    ((1, 1), ">u4"): ("I", "I;32B"),
    ((1, 1), "<i4"): ("I", "I;32S"),
    ((1, 1), ">i4"): ("I", "I;32BS"),
    ((1, 1), "<f4"): ("F", "F;32F"),
    ((1, 1), ">f4"): ("F", "F;32BF"),
    ((1, 1), "<f8"): ("F", "F;64F"),
    ((1, 1), ">f8"): ("F", "F;64BF"),
    ((1, 1, 2), "|u1"): ("LA", "LA"),
    ((1, 1, 3), "|u1"): ("RGB", "RGB"),
    ((1, 1, 4), "|u1"): ("RGBA", "RGBA"),
    # shortcuts:
    ((1, 1), _ENDIAN + "i4"): ("I", "I"),
    ((1, 1), _ENDIAN + "f4"): ("F", "F"),
}


def _decompression_bomb_check(size: tuple[int, int]) -> None:
    if MAX_IMAGE_PIXELS is None:
        return

    pixels = max(1, size[0]) * max(1, size[1])

    if pixels > 2 * MAX_IMAGE_PIXELS:
        msg = (
            f"Image size ({pixels} pixels) exceeds limit of {2 * MAX_IMAGE_PIXELS} "
            "pixels, could be decompression bomb DOS attack."
        )
        raise DecompressionBombError(msg)

    if pixels > MAX_IMAGE_PIXELS:
        warnings.warn(
            f"Image size ({pixels} pixels) exceeds limit of {MAX_IMAGE_PIXELS} pixels, "
            "could be decompression bomb DOS attack.",
            DecompressionBombWarning,
        )


def open(
    fp: StrOrBytesPath | IO[bytes],
    mode: Literal["r"] = "r",
    formats: list[str] | tuple[str, ...] | None = None,
) -> ImageFile.ImageFile:
    """
    Opens and identifies the given image file.

    This is a lazy operation; this function identifies the file, but
    the file remains open and the actual image data is not read from
    the file until you try to process the data (or call the
    :py:meth:`~PIL.Image.Image.load` method).  See
    :py:func:`~PIL.Image.new`. See :ref:`file-handling`.

    :param fp: A filename (string), os.PathLike object or a file object.
       The file object must implement ``file.read``,
       ``file.seek``, and ``file.tell`` methods,
       and be opened in binary mode. The file object will also seek to zero
       before reading.
    :param mode: The mode.  If given, this argument must be "r".
    :param formats: A list or tuple of formats to attempt to load the file in.
       This can be used to restrict the set of formats checked.
       Pass ``None`` to try all supported formats. You can print the set of
       available formats by running ``python3 -m PIL`` or using
       the :py:func:`PIL.features.pilinfo` function.
    :returns: An :py:class:`~PIL.Image.Image` object.
    :exception FileNotFoundError: If the file cannot be found.
    :exception PIL.UnidentifiedImageError: If the image cannot be opened and
       identified.
    :exception ValueError: If the ``mode`` is not "r", or if a ``StringIO``
       instance is used for ``fp``.
    :exception TypeError: If ``formats`` is not ``None``, a list or a tuple.
    """

    if mode != "r":
        msg = f"bad mode {repr(mode)}"  # type: ignore[unreachable]
        raise ValueError(msg)
    elif isinstance(fp, io.StringIO):
        msg = (  # type: ignore[unreachable]
            "StringIO cannot be used to open an image. "
            "Binary data must be used instead."
        )
        raise ValueError(msg)

    if formats is None:
        formats = ID
    elif not isinstance(formats, (list, tuple)):
        msg = "formats must be a list or tuple"  # type: ignore[unreachable]
        raise TypeError(msg)

    exclusive_fp = False
    filename: str | bytes = ""
    if is_path(fp):
        filename = os.path.realpath(os.fspath(fp))

    if filename:
        fp = builtins.open(filename, "rb")
        exclusive_fp = True
    else:
        fp = cast(IO[bytes], fp)

    try:
        fp.seek(0)
    except (AttributeError, io.UnsupportedOperation):
        fp = io.BytesIO(fp.read())
        exclusive_fp = True

    prefix = fp.read(16)

    preinit()

    accept_warnings: list[str] = []

    def _open_core(
        fp: IO[bytes],
        filename: str | bytes,
        prefix: bytes,
        formats: list[str] | tuple[str, ...],
    ) -> ImageFile.ImageFile | None:
        for i in formats:
            i = i.upper()
            if i not in OPEN:
                init()
            try:
                factory, accept = OPEN[i]
                result = not accept or accept(prefix)
                if isinstance(result, str):
                    accept_warnings.append(result)
                elif result:
                    fp.seek(0)
                    im = factory(fp, filename)
                    _decompression_bomb_check(im.size)
                    return im
            except (SyntaxError, IndexError, TypeError, struct.error):
                # Leave disabled by default, spams the logs with image
                # opening failures that are entirely expected.
                # logger.debug("", exc_info=True)
                continue
            except BaseException:
                if exclusive_fp:
                    fp.close()
                raise
        return None

    im = _open_core(fp, filename, prefix, formats)

    if im is None and formats is ID:
        checked_formats = ID.copy()
        if init():
            im = _open_core(
                fp,
                filename,
                prefix,
                tuple(format for format in formats if format not in checked_formats),
            )

    if im:
        im._exclusive_fp = exclusive_fp
        return im

    if exclusive_fp:
        fp.close()
    for message in accept_warnings:
        warnings.warn(message)
    msg = "cannot identify image file %r" % (filename if filename else fp)
    raise UnidentifiedImageError(msg)


#
# Image processing.


def alpha_composite(im1: Image, im2: Image) -> Image:
    """
    Alpha composite im2 over im1.

    :param im1: The first image. Must have mode RGBA.
    :param im2: The second image.  Must have mode RGBA, and the same size as
       the first image.
    :returns: An :py:class:`~PIL.Image.Image` object.
    """

    im1.load()
    im2.load()
    return im1._new(core.alpha_composite(im1.im, im2.im))


def blend(im1: Image, im2: Image, alpha: float) -> Image:
    """
    Creates a new image by interpolating between two input images, using
    a constant alpha::

        out = image1 * (1.0 - alpha) + image2 * alpha

    :param im1: The first image.
    :param im2: The second image.  Must have the same mode and size as
       the first image.
    :param alpha: The interpolation alpha factor.  If alpha is 0.0, a
       copy of the first image is returned. If alpha is 1.0, a copy of
       the second image is returned. There are no restrictions on the
       alpha value. If necessary, the result is clipped to fit into
       the allowed output range.
    :returns: An :py:class:`~PIL.Image.Image` object.
    """

    im1.load()
    im2.load()
    return im1._new(core.blend(im1.im, im2.im, alpha))


def composite(image1: Image, image2: Image, mask: Image) -> Image:
    """
    Create composite image by blending images using a transparency mask.

    :param image1: The first image.
    :param image2: The second image.  Must have the same mode and
       size as the first image.
    :param mask: A mask image.  This image can have mode
       "1", "L", or "RGBA", and must have the same size as the
       other two images.
    """

    image = image2.copy()
    image.paste(image1, None, mask)
    return image


def eval(image, *args):
    """
    Applies the function (which should take one argument) to each pixel
    in the given image. If the image has more than one band, the same
    function is applied to each band. Note that the function is
    evaluated once for each possible pixel value, so you cannot use
    random components or other generators.

    :param image: The input image.
    :param function: A function object, taking one integer argument.
    :returns: An :py:class:`~PIL.Image.Image` object.
    """

    return image.point(args[0])


def merge(mode, bands):
    """
    Merge a set of single band images into a new multiband image.

    :param mode: The mode to use for the output image. See:
        :ref:`concept-modes`.
    :param bands: A sequence containing one single-band image for
        each band in the output image.  All bands must have the
        same size.
    :returns: An :py:class:`~PIL.Image.Image` object.
    """

    if getmodebands(mode) != len(bands) or "*" in mode:
        msg = "wrong number of bands"
        raise ValueError(msg)
    for band in bands[1:]:
        if band.mode != getmodetype(mode):
            msg = "mode mismatch"
            raise ValueError(msg)
        if band.size != bands[0].size:
            msg = "size mismatch"
            raise ValueError(msg)
    for band in bands:
        band.load()
    return bands[0]._new(core.merge(mode, *[b.im for b in bands]))


# --------------------------------------------------------------------
# Plugin registry


def register_open(
    id,
    factory: Callable[[IO[bytes], str | bytes], ImageFile.ImageFile],
    accept: Callable[[bytes], bool | str] | None = None,
) -> None:
    """
    Register an image file plugin.  This function should not be used
    in application code.

    :param id: An image format identifier.
    :param factory: An image file factory method.
    :param accept: An optional function that can be used to quickly
       reject images having another format.
    """
    id = id.upper()
    if id not in ID:
        ID.append(id)
    OPEN[id] = factory, accept


def register_mime(id: str, mimetype: str) -> None:
    """
    Registers an image MIME type by populating ``Image.MIME``. This function
    should not be used in application code.

    ``Image.MIME`` provides a mapping from image format identifiers to mime
    formats, but :py:meth:`~PIL.ImageFile.ImageFile.get_format_mimetype` can
    provide a different result for specific images.

    :param id: An image format identifier.
    :param mimetype: The image MIME type for this format.
    """
    MIME[id.upper()] = mimetype


def register_save(id: str, driver) -> None:
    """
    Registers an image save function.  This function should not be
    used in application code.

    :param id: An image format identifier.
    :param driver: A function to save images in this format.
    """
    SAVE[id.upper()] = driver


def register_save_all(id, driver) -> None:
    """
    Registers an image function to save all the frames
    of a multiframe format.  This function should not be
    used in application code.

    :param id: An image format identifier.
    :param driver: A function to save images in this format.
    """
    SAVE_ALL[id.upper()] = driver


def register_extension(id, extension) -> None:
    """
    Registers an image extension.  This function should not be
    used in application code.

    :param id: An image format identifier.
    :param extension: An extension used for this format.
    """
    EXTENSION[extension.lower()] = id.upper()


def register_extensions(id, extensions) -> None:
    """
    Registers image extensions.  This function should not be
    used in application code.

    :param id: An image format identifier.
    :param extensions: A list of extensions used for this format.
    """
    for extension in extensions:
        register_extension(id, extension)


def registered_extensions():
    """
    Returns a dictionary containing all file extensions belonging
    to registered plugins
    """
    init()
    return EXTENSION


def register_decoder(name: str, decoder: type[ImageFile.PyDecoder]) -> None:
    """
    Registers an image decoder.  This function should not be
    used in application code.

    :param name: The name of the decoder
    :param decoder: An ImageFile.PyDecoder object

    .. versionadded:: 4.1.0
    """
    DECODERS[name] = decoder


def register_encoder(name: str, encoder: type[ImageFile.PyEncoder]) -> None:
    """
    Registers an image encoder.  This function should not be
    used in application code.

    :param name: The name of the encoder
    :param encoder: An ImageFile.PyEncoder object

    .. versionadded:: 4.1.0
    """
    ENCODERS[name] = encoder


# --------------------------------------------------------------------
# Simple display support.


def _show(image, **options) -> None:
    from . import ImageShow

    ImageShow.show(image, **options)


# --------------------------------------------------------------------
# Effects


def effect_mandelbrot(size, extent, quality):
    """
    Generate a Mandelbrot set covering the given extent.

    :param size: The requested size in pixels, as a 2-tuple:
       (width, height).
    :param extent: The extent to cover, as a 4-tuple:
       (x0, y0, x1, y1).
    :param quality: Quality.
    """
    return Image()._new(core.effect_mandelbrot(size, extent, quality))


def effect_noise(size, sigma):
    """
    Generate Gaussian noise centered around 128.

    :param size: The requested size in pixels, as a 2-tuple:
       (width, height).
    :param sigma: Standard deviation of noise.
    """
    return Image()._new(core.effect_noise(size, sigma))


def linear_gradient(mode):
    """
    Generate 256x256 linear gradient from black to white, top to bottom.

    :param mode: Input mode.
    """
    return Image()._new(core.linear_gradient(mode))


def radial_gradient(mode):
    """
    Generate 256x256 radial gradient from black to white, centre to edge.

    :param mode: Input mode.
    """
    return Image()._new(core.radial_gradient(mode))


# --------------------------------------------------------------------
# Resources


def _apply_env_variables(env=None) -> None:
    if env is None:
        env = os.environ

    for var_name, setter in [
        ("PILLOW_ALIGNMENT", core.set_alignment),
        ("PILLOW_BLOCK_SIZE", core.set_block_size),
        ("PILLOW_BLOCKS_MAX", core.set_blocks_max),
    ]:
        if var_name not in env:
            continue

        var = env[var_name].lower()

        units = 1
        for postfix, mul in [("k", 1024), ("m", 1024 * 1024)]:
            if var.endswith(postfix):
                units = mul
                var = var[: -len(postfix)]

        try:
            var = int(var) * units
        except ValueError:
            warnings.warn(f"{var_name} is not int")
            continue

        try:
            setter(var)
        except ValueError as e:
            warnings.warn(f"{var_name}: {e}")


_apply_env_variables()
atexit.register(core.clear_cache)


if TYPE_CHECKING:
    _ExifBase = MutableMapping[int, Any]
else:
    _ExifBase = MutableMapping


class Exif(_ExifBase):
    """
    This class provides read and write access to EXIF image data::

      from PIL import Image
      im = Image.open("exif.png")
      exif = im.getexif()  # Returns an instance of this class

    Information can be read and written, iterated over or deleted::

      print(exif[274])  # 1
      exif[274] = 2
      for k, v in exif.items():
        print("Tag", k, "Value", v)  # Tag 274 Value 2
      del exif[274]

    To access information beyond IFD0, :py:meth:`~PIL.Image.Exif.get_ifd`
    returns a dictionary::

      from PIL import ExifTags
      im = Image.open("exif_gps.jpg")
      exif = im.getexif()
      gps_ifd = exif.get_ifd(ExifTags.IFD.GPSInfo)
      print(gps_ifd)

    Other IFDs include ``ExifTags.IFD.Exif``, ``ExifTags.IFD.Makernote``,
    ``ExifTags.IFD.Interop`` and ``ExifTags.IFD.IFD1``.

    :py:mod:`~PIL.ExifTags` also has enum classes to provide names for data::

      print(exif[ExifTags.Base.Software])  # PIL
      print(gps_ifd[ExifTags.GPS.GPSDateStamp])  # 1999:99:99 99:99:99
    """

    endian = None
    bigtiff = False
    _loaded = False

    def __init__(self):
        self._data = {}
        self._hidden_data = {}
        self._ifds = {}
        self._info = None
        self._loaded_exif = None

    def _fixup(self, value):
        try:
            if len(value) == 1 and isinstance(value, tuple):
                return value[0]
        except Exception:
            pass
        return value

    def _fixup_dict(self, src_dict):
        # Helper function
        # returns a dict with any single item tuples/lists as individual values
        return {k: self._fixup(v) for k, v in src_dict.items()}

    def _get_ifd_dict(self, offset, group=None):
        try:
            # an offset pointer to the location of the nested embedded IFD.
            # It should be a long, but may be corrupted.
            self.fp.seek(offset)
        except (KeyError, TypeError):
            pass
        else:
            from . import TiffImagePlugin

            info = TiffImagePlugin.ImageFileDirectory_v2(self.head, group=group)
            info.load(self.fp)
            return self._fixup_dict(info)

    def _get_head(self):
        version = b"\x2B" if self.bigtiff else b"\x2A"
        if self.endian == "<":
            head = b"II" + version + b"\x00" + o32le(8)
        else:
            head = b"MM\x00" + version + o32be(8)
        if self.bigtiff:
            head += o32le(8) if self.endian == "<" else o32be(8)
            head += b"\x00\x00\x00\x00"
        return head

    def load(self, data):
        # Extract EXIF information.  This is highly experimental,
        # and is likely to be replaced with something better in a future
        # version.

        # The EXIF record consists of a TIFF file embedded in a JPEG
        # application marker (!).
        if data == self._loaded_exif:
            return
        self._loaded_exif = data
        self._data.clear()
        self._hidden_data.clear()
        self._ifds.clear()
        if data and data.startswith(b"Exif\x00\x00"):
            data = data[6:]
        if not data:
            self._info = None
            return

        self.fp = io.BytesIO(data)
        self.head = self.fp.read(8)
        # process dictionary
        from . import TiffImagePlugin

        self._info = TiffImagePlugin.ImageFileDirectory_v2(self.head)
        self.endian = self._info._endian
        self.fp.seek(self._info.next)
        self._info.load(self.fp)

    def load_from_fp(self, fp, offset=None):
        self._loaded_exif = None
        self._data.clear()
        self._hidden_data.clear()
        self._ifds.clear()

        # process dictionary
        from . import TiffImagePlugin

        self.fp = fp
        if offset is not None:
            self.head = self._get_head()
        else:
            self.head = self.fp.read(8)
        self._info = TiffImagePlugin.ImageFileDirectory_v2(self.head)
        if self.endian is None:
            self.endian = self._info._endian
        if offset is None:
            offset = self._info.next
        self.fp.tell()
        self.fp.seek(offset)
        self._info.load(self.fp)

    def _get_merged_dict(self):
        merged_dict = dict(self)

        # get EXIF extension
        if ExifTags.IFD.Exif in self:
            ifd = self._get_ifd_dict(self[ExifTags.IFD.Exif], ExifTags.IFD.Exif)
            if ifd:
                merged_dict.update(ifd)

        # GPS
        if ExifTags.IFD.GPSInfo in self:
            merged_dict[ExifTags.IFD.GPSInfo] = self._get_ifd_dict(
                self[ExifTags.IFD.GPSInfo], ExifTags.IFD.GPSInfo
            )

        return merged_dict

    def tobytes(self, offset: int = 8) -> bytes:
        from . import TiffImagePlugin

        head = self._get_head()
        ifd = TiffImagePlugin.ImageFileDirectory_v2(ifh=head)
        for tag, value in self.items():
            if tag in [
                ExifTags.IFD.Exif,
                ExifTags.IFD.GPSInfo,
            ] and not isinstance(value, dict):
                value = self.get_ifd(tag)
                if (
                    tag == ExifTags.IFD.Exif
                    and ExifTags.IFD.Interop in value
                    and not isinstance(value[ExifTags.IFD.Interop], dict)
                ):
                    value = value.copy()
                    value[ExifTags.IFD.Interop] = self.get_ifd(ExifTags.IFD.Interop)
            ifd[tag] = value
        return b"Exif\x00\x00" + head + ifd.tobytes(offset)

    def get_ifd(self, tag):
        if tag not in self._ifds:
            if tag == ExifTags.IFD.IFD1:
                if self._info is not None and self._info.next != 0:
                    self._ifds[tag] = self._get_ifd_dict(self._info.next)
            elif tag in [ExifTags.IFD.Exif, ExifTags.IFD.GPSInfo]:
                offset = self._hidden_data.get(tag, self.get(tag))
                if offset is not None:
                    self._ifds[tag] = self._get_ifd_dict(offset, tag)
            elif tag in [ExifTags.IFD.Interop, ExifTags.IFD.Makernote]:
                if ExifTags.IFD.Exif not in self._ifds:
                    self.get_ifd(ExifTags.IFD.Exif)
                tag_data = self._ifds[ExifTags.IFD.Exif][tag]
                if tag == ExifTags.IFD.Makernote:
                    from .TiffImagePlugin import ImageFileDirectory_v2

                    if tag_data[:8] == b"FUJIFILM":
                        ifd_offset = i32le(tag_data, 8)
                        ifd_data = tag_data[ifd_offset:]

                        makernote = {}
                        for i in range(0, struct.unpack("<H", ifd_data[:2])[0]):
                            ifd_tag, typ, count, data = struct.unpack(
                                "<HHL4s", ifd_data[i * 12 + 2 : (i + 1) * 12 + 2]
                            )
                            try:
                                (
                                    unit_size,
                                    handler,
                                ) = ImageFileDirectory_v2._load_dispatch[typ]
                            except KeyError:
                                continue
                            size = count * unit_size
                            if size > 4:
                                (offset,) = struct.unpack("<L", data)
                                data = ifd_data[offset - 12 : offset + size - 12]
                            else:
                                data = data[:size]

                            if len(data) != size:
                                warnings.warn(
                                    "Possibly corrupt EXIF MakerNote data.  "
                                    f"Expecting to read {size} bytes but only got "
                                    f"{len(data)}. Skipping tag {ifd_tag}"
                                )
                                continue

                            if not data:
                                continue

                            makernote[ifd_tag] = handler(
                                ImageFileDirectory_v2(), data, False
                            )
                        self._ifds[tag] = dict(self._fixup_dict(makernote))
                    elif self.get(0x010F) == "Nintendo":
                        makernote = {}
                        for i in range(0, struct.unpack(">H", tag_data[:2])[0]):
                            ifd_tag, typ, count, data = struct.unpack(
                                ">HHL4s", tag_data[i * 12 + 2 : (i + 1) * 12 + 2]
                            )
                            if ifd_tag == 0x1101:
                                # CameraInfo
                                (offset,) = struct.unpack(">L", data)
                                self.fp.seek(offset)

                                camerainfo = {"ModelID": self.fp.read(4)}

                                self.fp.read(4)
                                # Seconds since 2000
                                camerainfo["TimeStamp"] = i32le(self.fp.read(12))

                                self.fp.read(4)
                                camerainfo["InternalSerialNumber"] = self.fp.read(4)

                                self.fp.read(12)
                                parallax = self.fp.read(4)
                                handler = ImageFileDirectory_v2._load_dispatch[
                                    TiffTags.FLOAT
                                ][1]
                                camerainfo["Parallax"] = handler(
                                    ImageFileDirectory_v2(), parallax, False
                                )

                                self.fp.read(4)
                                camerainfo["Category"] = self.fp.read(2)

                                makernote = {0x1101: dict(self._fixup_dict(camerainfo))}
                        self._ifds[tag] = makernote
                else:
                    # Interop
                    self._ifds[tag] = self._get_ifd_dict(tag_data, tag)
        ifd = self._ifds.get(tag, {})
        if tag == ExifTags.IFD.Exif and self._hidden_data:
            ifd = {
                k: v
                for (k, v) in ifd.items()
                if k not in (ExifTags.IFD.Interop, ExifTags.IFD.Makernote)
            }
        return ifd

    def hide_offsets(self) -> None:
        for tag in (ExifTags.IFD.Exif, ExifTags.IFD.GPSInfo):
            if tag in self:
                self._hidden_data[tag] = self[tag]
                del self[tag]

    def __str__(self) -> str:
        if self._info is not None:
            # Load all keys into self._data
            for tag in self._info:
                self[tag]

        return str(self._data)

    def __len__(self) -> int:
        keys = set(self._data)
        if self._info is not None:
            keys.update(self._info)
        return len(keys)

    def __getitem__(self, tag):
        if self._info is not None and tag not in self._data and tag in self._info:
            self._data[tag] = self._fixup(self._info[tag])
            del self._info[tag]
        return self._data[tag]

    def __contains__(self, tag) -> bool:
        return tag in self._data or (self._info is not None and tag in self._info)

    def __setitem__(self, tag, value) -> None:
        if self._info is not None and tag in self._info:
            del self._info[tag]
        self._data[tag] = value

    def __delitem__(self, tag: int) -> None:
        if self._info is not None and tag in self._info:
            del self._info[tag]
        else:
            del self._data[tag]

    def __iter__(self):
        keys = set(self._data)
        if self._info is not None:
            keys.update(self._info)
        return iter(keys)<|MERGE_RESOLUTION|>--- conflicted
+++ resolved
@@ -41,11 +41,7 @@
 from collections.abc import Callable, MutableMapping
 from enum import IntEnum
 from types import ModuleType
-<<<<<<< HEAD
-from typing import IO, TYPE_CHECKING, Any, Protocol
-=======
-from typing import IO, TYPE_CHECKING, Any, Literal, cast
->>>>>>> 84a02c85
+from typing import IO, TYPE_CHECKING, Any, Literal, Protocol, cast
 
 # VERSION was removed in Pillow 6.0.0.
 # PILLOW_VERSION was removed in Pillow 9.0.0.
