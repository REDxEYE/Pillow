--- conflicted
+++ resolved
@@ -40,17 +40,8 @@
 import warnings
 from collections.abc import Callable, MutableMapping
 from enum import IntEnum
-<<<<<<< HEAD
-
-try:
-    from defusedxml import ElementTree
-except ImportError:
-    ElementTree = None
-=======
-from pathlib import Path
 from types import ModuleType
 from typing import IO, TYPE_CHECKING, Any
->>>>>>> 5d6f22da
 
 # VERSION was removed in Pillow 6.0.0.
 # PILLOW_VERSION was removed in Pillow 9.0.0.
@@ -2406,16 +2397,8 @@
 
         filename: str | bytes = ""
         open_fp = False
-<<<<<<< HEAD
         if is_path(fp):
             filename = os.path.realpath(os.fspath(fp))
-=======
-        if isinstance(fp, Path):
-            filename = str(fp)
-            open_fp = True
-        elif isinstance(fp, (str, bytes)):
-            filename = fp
->>>>>>> 5d6f22da
             open_fp = True
         elif fp == sys.stdout:
             try:
@@ -3275,11 +3258,7 @@
         raise TypeError(msg)
 
     exclusive_fp = False
-<<<<<<< HEAD
-    filename = ""
-=======
     filename: str | bytes = ""
->>>>>>> 5d6f22da
     if is_path(fp):
         filename = os.path.realpath(os.fspath(fp))
 
