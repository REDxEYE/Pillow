#
# The Python Imaging Library.
# $Id$
#
# the Image class wrapper
#
# partial release history:
# 1995-09-09 fl   Created
# 1996-03-11 fl   PIL release 0.0 (proof of concept)
# 1996-04-30 fl   PIL release 0.1b1
# 1999-07-28 fl   PIL release 1.0 final
# 2000-06-07 fl   PIL release 1.1
# 2000-10-20 fl   PIL release 1.1.1
# 2001-05-07 fl   PIL release 1.1.2
# 2002-03-15 fl   PIL release 1.1.3
# 2003-05-10 fl   PIL release 1.1.4
# 2005-03-28 fl   PIL release 1.1.5
# 2006-12-02 fl   PIL release 1.1.6
# 2009-11-15 fl   PIL release 1.1.7
#
# Copyright (c) 1997-2009 by Secret Labs AB.  All rights reserved.
# Copyright (c) 1995-2009 by Fredrik Lundh.
#
# See the README file for information on usage and redistribution.
#

import atexit
import builtins
import io
import logging
import math
import numbers
import os
import struct
import sys
import tempfile
import warnings
from collections.abc import Callable, MutableMapping
from pathlib import Path

# VERSION was removed in Pillow 6.0.0.
# PILLOW_VERSION was removed in Pillow 7.0.0.
# Use __version__ instead.
from . import ImageMode, TiffTags, UnidentifiedImageError, __version__, _plugins
from ._binary import i8, i32le
from ._util import deferred_error, isPath

logger = logging.getLogger(__name__)


class DecompressionBombWarning(RuntimeWarning):
    pass


class DecompressionBombError(Exception):
    pass


# Limit to around a quarter gigabyte for a 24 bit (3 bpp) image
MAX_IMAGE_PIXELS = int(1024 * 1024 * 1024 // 4 // 3)


try:
    # If the _imaging C module is not present, Pillow will not load.
    # Note that other modules should not refer to _imaging directly;
    # import Image and use the Image.core variable instead.
    # Also note that Image.core is not a publicly documented interface,
    # and should be considered private and subject to change.
    from . import _imaging as core

    if __version__ != getattr(core, "PILLOW_VERSION", None):
        raise ImportError(
            "The _imaging extension was built for another version of Pillow or PIL:\n"
            "Core version: %s\n"
            "Pillow version: %s" % (getattr(core, "PILLOW_VERSION", None), __version__)
        )

except ImportError as v:
    core = deferred_error(ImportError("The _imaging C module is not installed."))
    # Explanations for ways that we know we might have an import error
    if str(v).startswith("Module use of python"):
        # The _imaging C module is present, but not compiled for
        # the right version (windows only).  Print a warning, if
        # possible.
        warnings.warn(
            "The _imaging extension was built for another version of Python.",
            RuntimeWarning,
        )
    elif str(v).startswith("The _imaging extension"):
        warnings.warn(str(v), RuntimeWarning)
    # Fail here anyway. Don't let people run with a mostly broken Pillow.
    # see docs/porting.rst
    raise


# works everywhere, win for pypy, not cpython
USE_CFFI_ACCESS = hasattr(sys, "pypy_version_info")
try:
    import cffi
except ImportError:
    cffi = None


def isImageType(t):
    """
    Checks if an object is an image object.

    .. warning::

       This function is for internal use only.

    :param t: object to check if it's an image
    :returns: True if the object is an image
    """
    return hasattr(t, "im")


#
# Constants

NONE = 0

# transpose
FLIP_LEFT_RIGHT = 0
FLIP_TOP_BOTTOM = 1
ROTATE_90 = 2
ROTATE_180 = 3
ROTATE_270 = 4
TRANSPOSE = 5
TRANSVERSE = 6

# transforms (also defined in Imaging.h)
AFFINE = 0
EXTENT = 1
PERSPECTIVE = 2
QUAD = 3
MESH = 4

# resampling filters (also defined in Imaging.h)
NEAREST = NONE = 0
BOX = 4
BILINEAR = LINEAR = 2
HAMMING = 5
BICUBIC = CUBIC = 3
LANCZOS = ANTIALIAS = 1

# dithers
NEAREST = NONE = 0
ORDERED = 1  # Not yet implemented
RASTERIZE = 2  # Not yet implemented
FLOYDSTEINBERG = 3  # default

# palettes/quantizers
WEB = 0
ADAPTIVE = 1

MEDIANCUT = 0
MAXCOVERAGE = 1
FASTOCTREE = 2
LIBIMAGEQUANT = 3

# categories
NORMAL = 0
SEQUENCE = 1
CONTAINER = 2

if hasattr(core, "DEFAULT_STRATEGY"):
    DEFAULT_STRATEGY = core.DEFAULT_STRATEGY
    FILTERED = core.FILTERED
    HUFFMAN_ONLY = core.HUFFMAN_ONLY
    RLE = core.RLE
    FIXED = core.FIXED


# --------------------------------------------------------------------
# Registries

ID = []
OPEN = {}
MIME = {}
SAVE = {}
SAVE_ALL = {}
EXTENSION = {}
DECODERS = {}
ENCODERS = {}

# --------------------------------------------------------------------
# Modes supported by this version

_MODEINFO = {
    # NOTE: this table will be removed in future versions.  use
    # getmode* functions or ImageMode descriptors instead.
    # official modes
    "1": ("L", "L", ("1",)),
    "L": ("L", "L", ("L",)),
    "I": ("L", "I", ("I",)),
    "F": ("L", "F", ("F",)),
    "P": ("P", "L", ("P",)),
    "RGB": ("RGB", "L", ("R", "G", "B")),
    "RGBX": ("RGB", "L", ("R", "G", "B", "X")),
    "RGBA": ("RGB", "L", ("R", "G", "B", "A")),
    "CMYK": ("RGB", "L", ("C", "M", "Y", "K")),
    "YCbCr": ("RGB", "L", ("Y", "Cb", "Cr")),
    "LAB": ("RGB", "L", ("L", "A", "B")),
    "HSV": ("RGB", "L", ("H", "S", "V")),
    # Experimental modes include I;16, I;16L, I;16B, RGBa, BGR;15, and
    # BGR;24.  Use these modes only if you know exactly what you're
    # doing...
}

if sys.byteorder == "little":
    _ENDIAN = "<"
else:
    _ENDIAN = ">"

_MODE_CONV = {
    # official modes
    "1": ("|b1", None),  # Bits need to be extended to bytes
    "L": ("|u1", None),
    "LA": ("|u1", 2),
    "I": (_ENDIAN + "i4", None),
    "F": (_ENDIAN + "f4", None),
    "P": ("|u1", None),
    "RGB": ("|u1", 3),
    "RGBX": ("|u1", 4),
    "RGBA": ("|u1", 4),
    "CMYK": ("|u1", 4),
    "YCbCr": ("|u1", 3),
    "LAB": ("|u1", 3),  # UNDONE - unsigned |u1i1i1
    "HSV": ("|u1", 3),
    # I;16 == I;16L, and I;32 == I;32L
    "I;16": ("<u2", None),
    "I;16B": (">u2", None),
    "I;16L": ("<u2", None),
    "I;16S": ("<i2", None),
    "I;16BS": (">i2", None),
    "I;16LS": ("<i2", None),
    "I;32": ("<u4", None),
    "I;32B": (">u4", None),
    "I;32L": ("<u4", None),
    "I;32S": ("<i4", None),
    "I;32BS": (">i4", None),
    "I;32LS": ("<i4", None),
}


def _conv_type_shape(im):
    typ, extra = _MODE_CONV[im.mode]
    if extra is None:
        return (im.size[1], im.size[0]), typ
    else:
        return (im.size[1], im.size[0], extra), typ


MODES = sorted(_MODEINFO)

# raw modes that may be memory mapped.  NOTE: if you change this, you
# may have to modify the stride calculation in map.c too!
_MAPMODES = ("L", "P", "RGBX", "RGBA", "CMYK", "I;16", "I;16L", "I;16B")


def getmodebase(mode):
    """
    Gets the "base" mode for given mode.  This function returns "L" for
    images that contain grayscale data, and "RGB" for images that
    contain color data.

    :param mode: Input mode.
    :returns: "L" or "RGB".
    :exception KeyError: If the input mode was not a standard mode.
    """
    return ImageMode.getmode(mode).basemode


def getmodetype(mode):
    """
    Gets the storage type mode.  Given a mode, this function returns a
    single-layer mode suitable for storing individual bands.

    :param mode: Input mode.
    :returns: "L", "I", or "F".
    :exception KeyError: If the input mode was not a standard mode.
    """
    return ImageMode.getmode(mode).basetype


def getmodebandnames(mode):
    """
    Gets a list of individual band names.  Given a mode, this function returns
    a tuple containing the names of individual bands (use
    :py:method:`~PIL.Image.getmodetype` to get the mode used to store each
    individual band.

    :param mode: Input mode.
    :returns: A tuple containing band names.  The length of the tuple
        gives the number of bands in an image of the given mode.
    :exception KeyError: If the input mode was not a standard mode.
    """
    return ImageMode.getmode(mode).bands


def getmodebands(mode):
    """
    Gets the number of individual bands for this mode.

    :param mode: Input mode.
    :returns: The number of bands in this mode.
    :exception KeyError: If the input mode was not a standard mode.
    """
    return len(ImageMode.getmode(mode).bands)


# --------------------------------------------------------------------
# Helpers

_initialized = 0


def preinit():
    """Explicitly load standard file format drivers."""

    global _initialized
    if _initialized >= 1:
        return

    try:
        from . import BmpImagePlugin

        assert BmpImagePlugin
    except ImportError:
        pass
    try:
        from . import GifImagePlugin

        assert GifImagePlugin
    except ImportError:
        pass
    try:
        from . import JpegImagePlugin

        assert JpegImagePlugin
    except ImportError:
        pass
    try:
        from . import PpmImagePlugin

        assert PpmImagePlugin
    except ImportError:
        pass
    try:
        from . import PngImagePlugin

        assert PngImagePlugin
    except ImportError:
        pass
    # try:
    #     import TiffImagePlugin
    #     assert TiffImagePlugin
    # except ImportError:
    #     pass

    _initialized = 1


def init():
    """
    Explicitly initializes the Python Imaging Library. This function
    loads all available file format drivers.
    """

    global _initialized
    if _initialized >= 2:
        return 0

    for plugin in _plugins:
        try:
            logger.debug("Importing %s", plugin)
            __import__("PIL.%s" % plugin, globals(), locals(), [])
        except ImportError as e:
            logger.debug("Image: failed to import %s: %s", plugin, e)

    if OPEN or SAVE:
        _initialized = 2
        return 1


# --------------------------------------------------------------------
# Codec factories (used by tobytes/frombytes and ImageFile.load)


def _getdecoder(mode, decoder_name, args, extra=()):

    # tweak arguments
    if args is None:
        args = ()
    elif not isinstance(args, tuple):
        args = (args,)

    try:
        decoder = DECODERS[decoder_name]
        return decoder(mode, *args + extra)
    except KeyError:
        pass
    try:
        # get decoder
        decoder = getattr(core, decoder_name + "_decoder")
        return decoder(mode, *args + extra)
    except AttributeError:
        raise OSError("decoder %s not available" % decoder_name)


def _getencoder(mode, encoder_name, args, extra=()):

    # tweak arguments
    if args is None:
        args = ()
    elif not isinstance(args, tuple):
        args = (args,)

    try:
        encoder = ENCODERS[encoder_name]
        return encoder(mode, *args + extra)
    except KeyError:
        pass
    try:
        # get encoder
        encoder = getattr(core, encoder_name + "_encoder")
        return encoder(mode, *args + extra)
    except AttributeError:
        raise OSError("encoder %s not available" % encoder_name)


# --------------------------------------------------------------------
# Simple expression analyzer


def coerce_e(value):
    return value if isinstance(value, _E) else _E(value)


class _E:
    def __init__(self, data):
        self.data = data

    def __add__(self, other):
        return _E((self.data, "__add__", coerce_e(other).data))

    def __mul__(self, other):
        return _E((self.data, "__mul__", coerce_e(other).data))


def _getscaleoffset(expr):
    stub = ["stub"]
    data = expr(_E(stub)).data
    try:
        (a, b, c) = data  # simplified syntax
        if a is stub and b == "__mul__" and isinstance(c, numbers.Number):
            return c, 0.0
        if a is stub and b == "__add__" and isinstance(c, numbers.Number):
            return 1.0, c
    except TypeError:
        pass
    try:
        ((a, b, c), d, e) = data  # full syntax
        if (
            a is stub
            and b == "__mul__"
            and isinstance(c, numbers.Number)
            and d == "__add__"
            and isinstance(e, numbers.Number)
        ):
            return c, e
    except TypeError:
        pass
    raise ValueError("illegal expression")


# --------------------------------------------------------------------
# Implementation wrapper


class Image:
    """
    This class represents an image object.  To create
    :py:class:`~PIL.Image.Image` objects, use the appropriate factory
    functions.  There's hardly ever any reason to call the Image constructor
    directly.

    * :py:func:`~PIL.Image.open`
    * :py:func:`~PIL.Image.new`
    * :py:func:`~PIL.Image.frombytes`
    """

    format = None
    format_description = None
    _close_exclusive_fp_after_loading = True

    def __init__(self):
        # FIXME: take "new" parameters / other image?
        # FIXME: turn mode and size into delegating properties?
        self.im = None
        self.mode = ""
        self._size = (0, 0)
        self.palette = None
        self.info = {}
        self.category = NORMAL
        self.readonly = 0
        self.pyaccess = None
        self._exif = None

    @property
    def width(self):
        return self.size[0]

    @property
    def height(self):
        return self.size[1]

    @property
    def size(self):
        return self._size

    def _new(self, im):
        new = Image()
        new.im = im
        new.mode = im.mode
        new._size = im.size
        if im.mode in ("P", "PA"):
            if self.palette:
                new.palette = self.palette.copy()
            else:
                from . import ImagePalette

                new.palette = ImagePalette.ImagePalette()
        new.info = self.info.copy()
        return new

    # Context manager support
    def __enter__(self):
        return self

    def __exit__(self, *args):
        if hasattr(self, "fp") and getattr(self, "_exclusive_fp", False):
            if hasattr(self, "_close__fp"):
                self._close__fp()
            if self.fp:
                self.fp.close()
        self.fp = None

    def close(self):
        """
        Closes the file pointer, if possible.

        This operation will destroy the image core and release its memory.
        The image data will be unusable afterward.

        This function is only required to close images that have not
        had their file read and closed by the
        :py:meth:`~PIL.Image.Image.load` method. See
        :ref:`file-handling` for more information.
        """
        try:
            if hasattr(self, "_close__fp"):
                self._close__fp()
            self.fp.close()
            self.fp = None
        except Exception as msg:
            logger.debug("Error closing: %s", msg)

        if getattr(self, "map", None):
            self.map = None

        # Instead of simply setting to None, we're setting up a
        # deferred error that will better explain that the core image
        # object is gone.
        self.im = deferred_error(ValueError("Operation on closed image"))

    def _copy(self):
        self.load()
        self.im = self.im.copy()
        self.pyaccess = None
        self.readonly = 0

    def _ensure_mutable(self):
        if self.readonly:
            self._copy()
        else:
            self.load()

    def _dump(self, file=None, format=None, **options):
        suffix = ""
        if format:
            suffix = "." + format

        if not file:
            f, filename = tempfile.mkstemp(suffix)
            os.close(f)
        else:
            filename = file
            if not filename.endswith(suffix):
                filename = filename + suffix

        self.load()

        if not format or format == "PPM":
            self.im.save_ppm(filename)
        else:
            self.save(filename, format, **options)

        return filename

    def __eq__(self, other):
        return (
            self.__class__ is other.__class__
            and self.mode == other.mode
            and self.size == other.size
            and self.info == other.info
            and self.category == other.category
            and self.readonly == other.readonly
            and self.getpalette() == other.getpalette()
            and self.tobytes() == other.tobytes()
        )

    def __repr__(self):
        return "<%s.%s image mode=%s size=%dx%d at 0x%X>" % (
            self.__class__.__module__,
            self.__class__.__name__,
            self.mode,
            self.size[0],
            self.size[1],
            id(self),
        )

    def _repr_png_(self):
        """ iPython display hook support

        :returns: png version of the image as bytes
        """
        b = io.BytesIO()
        self.save(b, "PNG")
        return b.getvalue()

    @property
    def __array_interface__(self):
        # numpy array interface support
        new = {}
        shape, typestr = _conv_type_shape(self)
        new["shape"] = shape
        new["typestr"] = typestr
        new["version"] = 3
        if self.mode == "1":
            # Binary images need to be extended from bits to bytes
            # See: https://github.com/python-pillow/Pillow/issues/350
            new["data"] = self.tobytes("raw", "L")
        else:
            new["data"] = self.tobytes()
        return new

    def __getstate__(self):
        return [self.info, self.mode, self.size, self.getpalette(), self.tobytes()]

    def __setstate__(self, state):
        Image.__init__(self)
        self.tile = []
        info, mode, size, palette, data = state
        self.info = info
        self.mode = mode
        self._size = size
        self.im = core.new(mode, size)
        if mode in ("L", "LA", "P", "PA") and palette:
            self.putpalette(palette)
        self.frombytes(data)

    def tobytes(self, encoder_name="raw", *args):
        """
        Return image as a bytes object.

        .. warning::

            This method returns the raw image data from the internal
            storage.  For compressed image data (e.g. PNG, JPEG) use
            :meth:`~.save`, with a BytesIO parameter for in-memory
            data.

        :param encoder_name: What encoder to use.  The default is to
                             use the standard "raw" encoder.
        :param args: Extra arguments to the encoder.
        :rtype: A bytes object.
        """

        # may pass tuple instead of argument list
        if len(args) == 1 and isinstance(args[0], tuple):
            args = args[0]

        if encoder_name == "raw" and args == ():
            args = self.mode

        self.load()

        # unpack data
        e = _getencoder(self.mode, encoder_name, args)
        e.setimage(self.im)

        bufsize = max(65536, self.size[0] * 4)  # see RawEncode.c

        data = []
        while True:
            l, s, d = e.encode(bufsize)
            data.append(d)
            if s:
                break
        if s < 0:
            raise RuntimeError("encoder error %d in tobytes" % s)

        return b"".join(data)

    def tostring(self, *args, **kw):
        raise NotImplementedError(
            "tostring() has been removed. Please call tobytes() instead."
        )

    def tobitmap(self, name="image"):
        """
        Returns the image converted to an X11 bitmap.

        .. note:: This method only works for mode "1" images.

        :param name: The name prefix to use for the bitmap variables.
        :returns: A string containing an X11 bitmap.
        :raises ValueError: If the mode is not "1"
        """

        self.load()
        if self.mode != "1":
            raise ValueError("not a bitmap")
        data = self.tobytes("xbm")
        return b"".join(
            [
                ("#define %s_width %d\n" % (name, self.size[0])).encode("ascii"),
                ("#define %s_height %d\n" % (name, self.size[1])).encode("ascii"),
                ("static char %s_bits[] = {\n" % name).encode("ascii"),
                data,
                b"};",
            ]
        )

    def frombytes(self, data, decoder_name="raw", *args):
        """
        Loads this image with pixel data from a bytes object.

        This method is similar to the :py:func:`~PIL.Image.frombytes` function,
        but loads data into this image instead of creating a new image object.
        """

        # may pass tuple instead of argument list
        if len(args) == 1 and isinstance(args[0], tuple):
            args = args[0]

        # default format
        if decoder_name == "raw" and args == ():
            args = self.mode

        # unpack data
        d = _getdecoder(self.mode, decoder_name, args)
        d.setimage(self.im)
        s = d.decode(data)

        if s[0] >= 0:
            raise ValueError("not enough image data")
        if s[1] != 0:
            raise ValueError("cannot decode image data")

    def fromstring(self, *args, **kw):
        raise NotImplementedError(
            "fromstring() has been removed. Please call frombytes() instead."
        )

    def load(self):
        """
        Allocates storage for the image and loads the pixel data.  In
        normal cases, you don't need to call this method, since the
        Image class automatically loads an opened image when it is
        accessed for the first time.

        If the file associated with the image was opened by Pillow, then this
        method will close it. The exception to this is if the image has
        multiple frames, in which case the file will be left open for seek
        operations. See :ref:`file-handling` for more information.

        :returns: An image access object.
        :rtype: :ref:`PixelAccess` or :py:class:`PIL.PyAccess`
        """
        if self.im and self.palette and self.palette.dirty:
            # realize palette
            self.im.putpalette(*self.palette.getdata())
            self.palette.dirty = 0
            self.palette.mode = "RGB"
            self.palette.rawmode = None
            if "transparency" in self.info:
                if isinstance(self.info["transparency"], int):
                    self.im.putpalettealpha(self.info["transparency"], 0)
                else:
                    self.im.putpalettealphas(self.info["transparency"])
                self.palette.mode = "RGBA"

        if self.im:
            if cffi and USE_CFFI_ACCESS:
                if self.pyaccess:
                    return self.pyaccess
                from . import PyAccess

                self.pyaccess = PyAccess.new(self, self.readonly)
                if self.pyaccess:
                    return self.pyaccess
            return self.im.pixel_access(self.readonly)

    def verify(self):
        """
        Verifies the contents of a file. For data read from a file, this
        method attempts to determine if the file is broken, without
        actually decoding the image data.  If this method finds any
        problems, it raises suitable exceptions.  If you need to load
        the image after using this method, you must reopen the image
        file.
        """
        pass

    def convert(self, mode=None, matrix=None, dither=None, palette=WEB, colors=256):
        """
        Returns a converted copy of this image. For the "P" mode, this
        method translates pixels through the palette.  If mode is
        omitted, a mode is chosen so that all information in the image
        and the palette can be represented without a palette.

        The current version supports all possible conversions between
        "L", "RGB" and "CMYK." The **matrix** argument only supports "L"
        and "RGB".

        When translating a color image to greyscale (mode "L"),
        the library uses the ITU-R 601-2 luma transform::

            L = R * 299/1000 + G * 587/1000 + B * 114/1000

        The default method of converting a greyscale ("L") or "RGB"
        image into a bilevel (mode "1") image uses Floyd-Steinberg
        dither to approximate the original image luminosity levels. If
        dither is NONE, all values larger than 128 are set to 255 (white),
        all other values to 0 (black). To use other thresholds, use the
        :py:meth:`~PIL.Image.Image.point` method.

        When converting from "RGBA" to "P" without a **matrix** argument,
        this passes the operation to :py:meth:`~PIL.Image.Image.quantize`,
        and **dither** and **palette** are ignored.

        :param mode: The requested mode. See: :ref:`concept-modes`.
        :param matrix: An optional conversion matrix.  If given, this
           should be 4- or 12-tuple containing floating point values.
        :param dither: Dithering method, used when converting from
           mode "RGB" to "P" or from "RGB" or "L" to "1".
           Available methods are NONE or FLOYDSTEINBERG (default).
           Note that this is not used when **matrix** is supplied.
        :param palette: Palette to use when converting from mode "RGB"
           to "P".  Available palettes are WEB or ADAPTIVE.
        :param colors: Number of colors to use for the ADAPTIVE palette.
           Defaults to 256.
        :rtype: :py:class:`~PIL.Image.Image`
        :returns: An :py:class:`~PIL.Image.Image` object.
        """

        self.load()

        if not mode and self.mode == "P":
            # determine default mode
            if self.palette:
                mode = self.palette.mode
            else:
                mode = "RGB"
        if not mode or (mode == self.mode and not matrix):
            return self.copy()

        has_transparency = self.info.get("transparency") is not None
        if matrix:
            # matrix conversion
            if mode not in ("L", "RGB"):
                raise ValueError("illegal conversion")
            im = self.im.convert_matrix(mode, matrix)
            new = self._new(im)
            if has_transparency and self.im.bands == 3:
                transparency = new.info["transparency"]

                def convert_transparency(m, v):
                    v = m[0] * v[0] + m[1] * v[1] + m[2] * v[2] + m[3] * 0.5
                    return max(0, min(255, int(v)))

                if mode == "L":
                    transparency = convert_transparency(matrix, transparency)
                elif len(mode) == 3:
                    transparency = tuple(
                        [
                            convert_transparency(
                                matrix[i * 4 : i * 4 + 4], transparency
                            )
                            for i in range(0, len(transparency))
                        ]
                    )
                new.info["transparency"] = transparency
            return new

        if mode == "P" and self.mode == "RGBA":
            return self.quantize(colors)

        trns = None
        delete_trns = False
        # transparency handling
        if has_transparency:
            if self.mode in ("1", "L", "I", "RGB") and mode == "RGBA":
                # Use transparent conversion to promote from transparent
                # color to an alpha channel.
                new_im = self._new(
                    self.im.convert_transparent(mode, self.info["transparency"])
                )
                del new_im.info["transparency"]
                return new_im
            elif self.mode in ("L", "RGB", "P") and mode in ("L", "RGB", "P"):
                t = self.info["transparency"]
                if isinstance(t, bytes):
                    # Dragons. This can't be represented by a single color
                    warnings.warn(
                        "Palette images with Transparency expressed in bytes should be "
                        "converted to RGBA images"
                    )
                    delete_trns = True
                else:
                    # get the new transparency color.
                    # use existing conversions
                    trns_im = Image()._new(core.new(self.mode, (1, 1)))
                    if self.mode == "P":
                        trns_im.putpalette(self.palette)
                        if isinstance(t, tuple):
                            try:
                                t = trns_im.palette.getcolor(t)
                            except Exception:
                                raise ValueError(
                                    "Couldn't allocate a palette color for transparency"
                                )
                    trns_im.putpixel((0, 0), t)

                    if mode in ("L", "RGB"):
                        trns_im = trns_im.convert(mode)
                    else:
                        # can't just retrieve the palette number, got to do it
                        # after quantization.
                        trns_im = trns_im.convert("RGB")
                    trns = trns_im.getpixel((0, 0))

            elif self.mode == "P" and mode == "RGBA":
                t = self.info["transparency"]
                delete_trns = True

                if isinstance(t, bytes):
                    self.im.putpalettealphas(t)
                elif isinstance(t, int):
                    self.im.putpalettealpha(t, 0)
                else:
                    raise ValueError("Transparency for P mode should be bytes or int")

        if mode == "P" and palette == ADAPTIVE:
            im = self.im.quantize(colors)
            new = self._new(im)
            from . import ImagePalette

            new.palette = ImagePalette.raw("RGB", new.im.getpalette("RGB"))
            if delete_trns:
                # This could possibly happen if we requantize to fewer colors.
                # The transparency would be totally off in that case.
                del new.info["transparency"]
            if trns is not None:
                try:
                    new.info["transparency"] = new.palette.getcolor(trns)
                except Exception:
                    # if we can't make a transparent color, don't leave the old
                    # transparency hanging around to mess us up.
                    del new.info["transparency"]
                    warnings.warn("Couldn't allocate palette entry for transparency")
            return new

        # colorspace conversion
        if dither is None:
            dither = FLOYDSTEINBERG

        try:
            im = self.im.convert(mode, dither)
        except ValueError:
            try:
                # normalize source image and try again
                im = self.im.convert(getmodebase(self.mode))
                im = im.convert(mode, dither)
            except KeyError:
                raise ValueError("illegal conversion")

        new_im = self._new(im)
        if delete_trns:
            # crash fail if we leave a bytes transparency in an rgb/l mode.
            del new_im.info["transparency"]
        if trns is not None:
            if new_im.mode == "P":
                try:
                    new_im.info["transparency"] = new_im.palette.getcolor(trns)
                except Exception:
                    del new_im.info["transparency"]
                    warnings.warn("Couldn't allocate palette entry for transparency")
            else:
                new_im.info["transparency"] = trns
        return new_im

    def quantize(self, colors=256, method=None, kmeans=0, palette=None, dither=1):
        """
        Convert the image to 'P' mode with the specified number
        of colors.

        :param colors: The desired number of colors, <= 256
        :param method: 0 = median cut
                       1 = maximum coverage
                       2 = fast octree
                       3 = libimagequant
        :param kmeans: Integer
        :param palette: Quantize to the palette of given
                        :py:class:`PIL.Image.Image`.
        :param dither: Dithering method, used when converting from
           mode "RGB" to "P" or from "RGB" or "L" to "1".
           Available methods are NONE or FLOYDSTEINBERG (default).
           Default: 1 (legacy setting)
        :returns: A new image

        """

        self.load()

        if method is None:
            # defaults:
            method = 0
            if self.mode == "RGBA":
                method = 2

        if self.mode == "RGBA" and method not in (2, 3):
            # Caller specified an invalid mode.
            raise ValueError(
                "Fast Octree (method == 2) and libimagequant (method == 3) "
                "are the only valid methods for quantizing RGBA images"
            )

        if palette:
            # use palette from reference image
            palette.load()
            if palette.mode != "P":
                raise ValueError("bad mode for palette image")
            if self.mode != "RGB" and self.mode != "L":
                raise ValueError(
                    "only RGB or L mode images can be quantized to a palette"
                )
            im = self.im.convert("P", dither, palette.im)
            return self._new(im)

        im = self._new(self.im.quantize(colors, method, kmeans))

        from . import ImagePalette

        mode = im.im.getpalettemode()
        im.palette = ImagePalette.ImagePalette(mode, im.im.getpalette(mode, mode))

        return im

    def copy(self):
        """
        Copies this image. Use this method if you wish to paste things
        into an image, but still retain the original.

        :rtype: :py:class:`~PIL.Image.Image`
        :returns: An :py:class:`~PIL.Image.Image` object.
        """
        self.load()
        return self._new(self.im.copy())

    __copy__ = copy

    def crop(self, box=None):
        """
        Returns a rectangular region from this image. The box is a
        4-tuple defining the left, upper, right, and lower pixel
        coordinate. See :ref:`coordinate-system`.

        Note: Prior to Pillow 3.4.0, this was a lazy operation.

        :param box: The crop rectangle, as a (left, upper, right, lower)-tuple.
        :rtype: :py:class:`~PIL.Image.Image`
        :returns: An :py:class:`~PIL.Image.Image` object.
        """

        if box is None:
            return self.copy()

        self.load()
        return self._new(self._crop(self.im, box))

    def _crop(self, im, box):
        """
        Returns a rectangular region from the core image object im.

        This is equivalent to calling im.crop((x0, y0, x1, y1)), but
        includes additional sanity checks.

        :param im: a core image object
        :param box: The crop rectangle, as a (left, upper, right, lower)-tuple.
        :returns: A core image object.
        """

        x0, y0, x1, y1 = map(int, map(round, box))

        absolute_values = (abs(x1 - x0), abs(y1 - y0))

        _decompression_bomb_check(absolute_values)

        return im.crop((x0, y0, x1, y1))

    def draft(self, mode, size):
        """
        Configures the image file loader so it returns a version of the
        image that as closely as possible matches the given mode and
<<<<<<< HEAD
        size. For example, you can use this method to convert a color
        JPEG to greyscale while loading it, or to extract a 128x192
        version from a PCD file.
=======
        size.  For example, you can use this method to convert a color
        JPEG to greyscale while loading it.
>>>>>>> 8e43be12

        If any changes are made, returns a tuple with the chosen ``mode`` and
        ``box`` with coordinates of the original image within the altered one.

        Note that this method modifies the :py:class:`~PIL.Image.Image` object
        in place. If the image has already been loaded, this method has no
        effect.

        Note: This method is not implemented for most images. It is
        currently implemented only for JPEG and MPO images.

        :param mode: The requested mode.
        :param size: The requested size.
        """
        pass

    def _expand(self, xmargin, ymargin=None):
        if ymargin is None:
            ymargin = xmargin
        self.load()
        return self._new(self.im.expand(xmargin, ymargin, 0))

    def filter(self, filter):
        """
        Filters this image using the given filter.  For a list of
        available filters, see the :py:mod:`~PIL.ImageFilter` module.

        :param filter: Filter kernel.
        :returns: An :py:class:`~PIL.Image.Image` object.  """

        from . import ImageFilter

        self.load()

        if isinstance(filter, Callable):
            filter = filter()
        if not hasattr(filter, "filter"):
            raise TypeError(
                "filter argument should be ImageFilter.Filter instance or class"
            )

        multiband = isinstance(filter, ImageFilter.MultibandFilter)
        if self.im.bands == 1 or multiband:
            return self._new(filter.filter(self.im))

        ims = []
        for c in range(self.im.bands):
            ims.append(self._new(filter.filter(self.im.getband(c))))
        return merge(self.mode, ims)

    def getbands(self):
        """
        Returns a tuple containing the name of each band in this image.
        For example, **getbands** on an RGB image returns ("R", "G", "B").

        :returns: A tuple containing band names.
        :rtype: tuple
        """
        return ImageMode.getmode(self.mode).bands

    def getbbox(self):
        """
        Calculates the bounding box of the non-zero regions in the
        image.

        :returns: The bounding box is returned as a 4-tuple defining the
           left, upper, right, and lower pixel coordinate. See
           :ref:`coordinate-system`. If the image is completely empty, this
           method returns None.

        """

        self.load()
        return self.im.getbbox()

    def getcolors(self, maxcolors=256):
        """
        Returns a list of colors used in this image.

        :param maxcolors: Maximum number of colors.  If this number is
           exceeded, this method returns None.  The default limit is
           256 colors.
        :returns: An unsorted list of (count, pixel) values.
        """

        self.load()
        if self.mode in ("1", "L", "P"):
            h = self.im.histogram()
            out = []
            for i in range(256):
                if h[i]:
                    out.append((h[i], i))
            if len(out) > maxcolors:
                return None
            return out
        return self.im.getcolors(maxcolors)

    def getdata(self, band=None):
        """
        Returns the contents of this image as a sequence object
        containing pixel values.  The sequence object is flattened, so
        that values for line one follow directly after the values of
        line zero, and so on.

        Note that the sequence object returned by this method is an
        internal PIL data type, which only supports certain sequence
        operations.  To convert it to an ordinary sequence (e.g. for
        printing), use **list(im.getdata())**.

        :param band: What band to return.  The default is to return
           all bands.  To return a single band, pass in the index
           value (e.g. 0 to get the "R" band from an "RGB" image).
        :returns: A sequence-like object.
        """

        self.load()
        if band is not None:
            return self.im.getband(band)
        return self.im  # could be abused

    def getextrema(self):
        """
        Gets the the minimum and maximum pixel values for each band in
        the image.

        :returns: For a single-band image, a 2-tuple containing the
           minimum and maximum pixel value.  For a multi-band image,
           a tuple containing one 2-tuple for each band.
        """

        self.load()
        if self.im.bands > 1:
            extrema = []
            for i in range(self.im.bands):
                extrema.append(self.im.getband(i).getextrema())
            return tuple(extrema)
        return self.im.getextrema()

    def getexif(self):
        if self._exif is None:
            self._exif = Exif()
        self._exif.load(self.info.get("exif"))
        return self._exif

    def getim(self):
        """
        Returns a capsule that points to the internal image memory.

        :returns: A capsule object.
        """

        self.load()
        return self.im.ptr

    def getpalette(self):
        """
        Returns the image palette as a list.

        :returns: A list of color values [r, g, b, ...], or None if the
           image has no palette.
        """

        self.load()
        try:
            return list(self.im.getpalette())
        except ValueError:
            return None  # no palette

    def getpixel(self, xy):
        """
        Returns the pixel value at a given position.

        :param xy: The coordinate, given as (x, y). See
           :ref:`coordinate-system`.
        :returns: The pixel value.  If the image is a multi-layer image,
           this method returns a tuple.
        """

        self.load()
        if self.pyaccess:
            return self.pyaccess.getpixel(xy)
        return self.im.getpixel(xy)

    def getprojection(self):
        """
        Get projection to x and y axes

        :returns: Two sequences, indicating where there are non-zero
            pixels along the X-axis and the Y-axis, respectively.
        """

        self.load()
        x, y = self.im.getprojection()
        return [i8(c) for c in x], [i8(c) for c in y]

    def histogram(self, mask=None, extrema=None):
        """
        Returns a histogram for the image. The histogram is returned as
        a list of pixel counts, one for each pixel value in the source
        image. If the image has more than one band, the histograms for
        all bands are concatenated (for example, the histogram for an
        "RGB" image contains 768 values).

        A bilevel image (mode "1") is treated as a greyscale ("L") image
        by this method.

        If a mask is provided, the method returns a histogram for those
        parts of the image where the mask image is non-zero. The mask
        image must have the same size as the image, and be either a
        bi-level image (mode "1") or a greyscale image ("L").

        :param mask: An optional mask.
        :param extrema: An optional tuple of manually-specified extrema.
        :returns: A list containing pixel counts.
        """
        self.load()
        if mask:
            mask.load()
            return self.im.histogram((0, 0), mask.im)
        if self.mode in ("I", "F"):
            if extrema is None:
                extrema = self.getextrema()
            return self.im.histogram(extrema)
        return self.im.histogram()

    def entropy(self, mask=None, extrema=None):
        """
        Calculates and returns the entropy for the image.

        A bilevel image (mode "1") is treated as a greyscale ("L")
        image by this method.

        If a mask is provided, the method employs the histogram for
        those parts of the image where the mask image is non-zero.
        The mask image must have the same size as the image, and be
        either a bi-level image (mode "1") or a greyscale image ("L").

        :param mask: An optional mask.
        :param extrema: An optional tuple of manually-specified extrema.
        :returns: A float value representing the image entropy
        """
        self.load()
        if mask:
            mask.load()
            return self.im.entropy((0, 0), mask.im)
        if self.mode in ("I", "F"):
            if extrema is None:
                extrema = self.getextrema()
            return self.im.entropy(extrema)
        return self.im.entropy()

    def offset(self, xoffset, yoffset=None):
        raise NotImplementedError(
            "offset() has been removed. Please call ImageChops.offset() instead."
        )

    def paste(self, im, box=None, mask=None):
        """
        Pastes another image into this image. The box argument is either
        a 2-tuple giving the upper left corner, a 4-tuple defining the
        left, upper, right, and lower pixel coordinate, or None (same as
        (0, 0)). See :ref:`coordinate-system`. If a 4-tuple is given, the size
        of the pasted image must match the size of the region.

        If the modes don't match, the pasted image is converted to the mode of
        this image (see the :py:meth:`~PIL.Image.Image.convert` method for
        details).

        Instead of an image, the source can be a integer or tuple
        containing pixel values.  The method then fills the region
        with the given color.  When creating RGB images, you can
        also use color strings as supported by the ImageColor module.

        If a mask is given, this method updates only the regions
        indicated by the mask.  You can use either "1", "L" or "RGBA"
        images (in the latter case, the alpha band is used as mask).
        Where the mask is 255, the given image is copied as is.  Where
        the mask is 0, the current value is preserved.  Intermediate
        values will mix the two images together, including their alpha
        channels if they have them.

        See :py:meth:`~PIL.Image.Image.alpha_composite` if you want to
        combine images with respect to their alpha channels.

        :param im: Source image or pixel value (integer or tuple).
        :param box: An optional 4-tuple giving the region to paste into.
           If a 2-tuple is used instead, it's treated as the upper left
           corner.  If omitted or None, the source is pasted into the
           upper left corner.

           If an image is given as the second argument and there is no
           third, the box defaults to (0, 0), and the second argument
           is interpreted as a mask image.
        :param mask: An optional mask image.
        """

        if isImageType(box) and mask is None:
            # abbreviated paste(im, mask) syntax
            mask = box
            box = None

        if box is None:
            box = (0, 0)

        if len(box) == 2:
            # upper left corner given; get size from image or mask
            if isImageType(im):
                size = im.size
            elif isImageType(mask):
                size = mask.size
            else:
                # FIXME: use self.size here?
                raise ValueError("cannot determine region size; use 4-item box")
            box += (box[0] + size[0], box[1] + size[1])

        if isinstance(im, str):
            from . import ImageColor

            im = ImageColor.getcolor(im, self.mode)

        elif isImageType(im):
            im.load()
            if self.mode != im.mode:
                if self.mode != "RGB" or im.mode not in ("RGBA", "RGBa"):
                    # should use an adapter for this!
                    im = im.convert(self.mode)
            im = im.im

        self._ensure_mutable()

        if mask:
            mask.load()
            self.im.paste(im, box, mask.im)
        else:
            self.im.paste(im, box)

    def alpha_composite(self, im, dest=(0, 0), source=(0, 0)):
        """ 'In-place' analog of Image.alpha_composite. Composites an image
        onto this image.

        :param im: image to composite over this one
        :param dest: Optional 2 tuple (left, top) specifying the upper
          left corner in this (destination) image.
        :param source: Optional 2 (left, top) tuple for the upper left
          corner in the overlay source image, or 4 tuple (left, top, right,
          bottom) for the bounds of the source rectangle

        Performance Note: Not currently implemented in-place in the core layer.
        """

        if not isinstance(source, (list, tuple)):
            raise ValueError("Source must be a tuple")
        if not isinstance(dest, (list, tuple)):
            raise ValueError("Destination must be a tuple")
        if not len(source) in (2, 4):
            raise ValueError("Source must be a 2 or 4-tuple")
        if not len(dest) == 2:
            raise ValueError("Destination must be a 2-tuple")
        if min(source) < 0:
            raise ValueError("Source must be non-negative")
        if min(dest) < 0:
            raise ValueError("Destination must be non-negative")

        if len(source) == 2:
            source = source + im.size

        # over image, crop if it's not the whole thing.
        if source == (0, 0) + im.size:
            overlay = im
        else:
            overlay = im.crop(source)

        # target for the paste
        box = dest + (dest[0] + overlay.width, dest[1] + overlay.height)

        # destination image. don't copy if we're using the whole image.
        if box == (0, 0) + self.size:
            background = self
        else:
            background = self.crop(box)

        result = alpha_composite(background, overlay)
        self.paste(result, box)

    def point(self, lut, mode=None):
        """
        Maps this image through a lookup table or function.

        :param lut: A lookup table, containing 256 (or 65536 if
           self.mode=="I" and mode == "L") values per band in the
           image.  A function can be used instead, it should take a
           single argument. The function is called once for each
           possible pixel value, and the resulting table is applied to
           all bands of the image.
        :param mode: Output mode (default is same as input).  In the
           current version, this can only be used if the source image
           has mode "L" or "P", and the output has mode "1" or the
           source image mode is "I" and the output mode is "L".
        :returns: An :py:class:`~PIL.Image.Image` object.
        """

        self.load()

        if isinstance(lut, ImagePointHandler):
            return lut.point(self)

        if callable(lut):
            # if it isn't a list, it should be a function
            if self.mode in ("I", "I;16", "F"):
                # check if the function can be used with point_transform
                # UNDONE wiredfool -- I think this prevents us from ever doing
                # a gamma function point transform on > 8bit images.
                scale, offset = _getscaleoffset(lut)
                return self._new(self.im.point_transform(scale, offset))
            # for other modes, convert the function to a table
            lut = [lut(i) for i in range(256)] * self.im.bands

        if self.mode == "F":
            # FIXME: _imaging returns a confusing error message for this case
            raise ValueError("point operation not supported for this mode")

        return self._new(self.im.point(lut, mode))

    def putalpha(self, alpha):
        """
        Adds or replaces the alpha layer in this image.  If the image
        does not have an alpha layer, it's converted to "LA" or "RGBA".
        The new layer must be either "L" or "1".

        :param alpha: The new alpha layer.  This can either be an "L" or "1"
           image having the same size as this image, or an integer or
           other color value.
        """

        self._ensure_mutable()

        if self.mode not in ("LA", "PA", "RGBA"):
            # attempt to promote self to a matching alpha mode
            try:
                mode = getmodebase(self.mode) + "A"
                try:
                    self.im.setmode(mode)
                except (AttributeError, ValueError):
                    # do things the hard way
                    im = self.im.convert(mode)
                    if im.mode not in ("LA", "PA", "RGBA"):
                        raise ValueError  # sanity check
                    self.im = im
                self.pyaccess = None
                self.mode = self.im.mode
            except (KeyError, ValueError):
                raise ValueError("illegal image mode")

        if self.mode in ("LA", "PA"):
            band = 1
        else:
            band = 3

        if isImageType(alpha):
            # alpha layer
            if alpha.mode not in ("1", "L"):
                raise ValueError("illegal image mode")
            alpha.load()
            if alpha.mode == "1":
                alpha = alpha.convert("L")
        else:
            # constant alpha
            try:
                self.im.fillband(band, alpha)
            except (AttributeError, ValueError):
                # do things the hard way
                alpha = new("L", self.size, alpha)
            else:
                return

        self.im.putband(alpha.im, band)

    def putdata(self, data, scale=1.0, offset=0.0):
        """
        Copies pixel data to this image.  This method copies data from a
        sequence object into the image, starting at the upper left
        corner (0, 0), and continuing until either the image or the
        sequence ends.  The scale and offset values are used to adjust
        the sequence values: **pixel = value*scale + offset**.

        :param data: A sequence object.
        :param scale: An optional scale value.  The default is 1.0.
        :param offset: An optional offset value.  The default is 0.0.
        """

        self._ensure_mutable()

        self.im.putdata(data, scale, offset)

    def putpalette(self, data, rawmode="RGB"):
        """
        Attaches a palette to this image.  The image must be a "P",
        "PA", "L" or "LA" image, and the palette sequence must contain
        768 integer values, where each group of three values represent
        the red, green, and blue values for the corresponding pixel
        index. Instead of an integer sequence, you can use an 8-bit
        string.

        :param data: A palette sequence (either a list or a string).
        :param rawmode: The raw mode of the palette.
        """
        from . import ImagePalette

        if self.mode not in ("L", "LA", "P", "PA"):
            raise ValueError("illegal image mode")
        self.load()
        if isinstance(data, ImagePalette.ImagePalette):
            palette = ImagePalette.raw(data.rawmode, data.palette)
        else:
            if not isinstance(data, bytes):
                data = bytes(data)
            palette = ImagePalette.raw(rawmode, data)
        self.mode = "PA" if "A" in self.mode else "P"
        self.palette = palette
        self.palette.mode = "RGB"
        self.load()  # install new palette

    def putpixel(self, xy, value):
        """
        Modifies the pixel at the given position. The color is given as
        a single numerical value for single-band images, and a tuple for
        multi-band images. In addition to this, RGB and RGBA tuples are
        accepted for P images.

        Note that this method is relatively slow.  For more extensive changes,
        use :py:meth:`~PIL.Image.Image.paste` or the :py:mod:`~PIL.ImageDraw`
        module instead.

        See:

        * :py:meth:`~PIL.Image.Image.paste`
        * :py:meth:`~PIL.Image.Image.putdata`
        * :py:mod:`~PIL.ImageDraw`

        :param xy: The pixel coordinate, given as (x, y). See
           :ref:`coordinate-system`.
        :param value: The pixel value.
        """

        if self.readonly:
            self._copy()
        self.load()

        if self.pyaccess:
            return self.pyaccess.putpixel(xy, value)

        if (
            self.mode == "P"
            and isinstance(value, (list, tuple))
            and len(value) in [3, 4]
        ):
            # RGB or RGBA value for a P image
            value = self.palette.getcolor(value)
        return self.im.putpixel(xy, value)

    def remap_palette(self, dest_map, source_palette=None):
        """
        Rewrites the image to reorder the palette.

        :param dest_map: A list of indexes into the original palette.
           e.g. [1,0] would swap a two item palette, and list(range(256))
           is the identity transform.
        :param source_palette: Bytes or None.
        :returns:  An :py:class:`~PIL.Image.Image` object.

        """
        from . import ImagePalette

        if self.mode not in ("L", "P"):
            raise ValueError("illegal image mode")

        if source_palette is None:
            if self.mode == "P":
                real_source_palette = self.im.getpalette("RGB")[:768]
            else:  # L-mode
                real_source_palette = bytearray(i // 3 for i in range(768))
        else:
            real_source_palette = source_palette

        palette_bytes = b""
        new_positions = [0] * 256

        # pick only the used colors from the palette
        for i, oldPosition in enumerate(dest_map):
            palette_bytes += real_source_palette[oldPosition * 3 : oldPosition * 3 + 3]
            new_positions[oldPosition] = i

        # replace the palette color id of all pixel with the new id

        # Palette images are [0..255], mapped through a 1 or 3
        # byte/color map.  We need to remap the whole image
        # from palette 1 to palette 2. New_positions is
        # an array of indexes into palette 1.  Palette 2 is
        # palette 1 with any holes removed.

        # We're going to leverage the convert mechanism to use the
        # C code to remap the image from palette 1 to palette 2,
        # by forcing the source image into 'L' mode and adding a
        # mapping 'L' mode palette, then converting back to 'L'
        # sans palette thus converting the image bytes, then
        # assigning the optimized RGB palette.

        # perf reference, 9500x4000 gif, w/~135 colors
        # 14 sec prepatch, 1 sec postpatch with optimization forced.

        mapping_palette = bytearray(new_positions)

        m_im = self.copy()
        m_im.mode = "P"

        m_im.palette = ImagePalette.ImagePalette(
            "RGB", palette=mapping_palette * 3, size=768
        )
        # possibly set palette dirty, then
        # m_im.putpalette(mapping_palette, 'L')  # converts to 'P'
        # or just force it.
        # UNDONE -- this is part of the general issue with palettes
        m_im.im.putpalette(*m_im.palette.getdata())

        m_im = m_im.convert("L")

        # Internally, we require 768 bytes for a palette.
        new_palette_bytes = palette_bytes + (768 - len(palette_bytes)) * b"\x00"
        m_im.putpalette(new_palette_bytes)
        m_im.palette = ImagePalette.ImagePalette(
            "RGB", palette=palette_bytes, size=len(palette_bytes)
        )

        return m_im

    def resize(self, size, resample=BICUBIC, box=None):
        """
        Returns a resized copy of this image.

        :param size: The requested size in pixels, as a 2-tuple:
           (width, height).
        :param resample: An optional resampling filter.  This can be
           one of :py:attr:`PIL.Image.NEAREST`, :py:attr:`PIL.Image.BOX`,
           :py:attr:`PIL.Image.BILINEAR`, :py:attr:`PIL.Image.HAMMING`,
           :py:attr:`PIL.Image.BICUBIC` or :py:attr:`PIL.Image.LANCZOS`.
           Default filter is :py:attr:`PIL.Image.BICUBIC`.
           If the image has mode "1" or "P", it is
           always set to :py:attr:`PIL.Image.NEAREST`.
           See: :ref:`concept-filters`.
        :param box: An optional 4-tuple of floats giving the region
           of the source image which should be scaled.
           The values should be within (0, 0, width, height) rectangle.
           If omitted or None, the entire source is used.
        :returns: An :py:class:`~PIL.Image.Image` object.
        """

        if resample not in (NEAREST, BILINEAR, BICUBIC, LANCZOS, BOX, HAMMING):
            message = "Unknown resampling filter ({}).".format(resample)

            filters = [
                "{} ({})".format(filter[1], filter[0])
                for filter in (
                    (NEAREST, "Image.NEAREST"),
                    (LANCZOS, "Image.LANCZOS"),
                    (BILINEAR, "Image.BILINEAR"),
                    (BICUBIC, "Image.BICUBIC"),
                    (BOX, "Image.BOX"),
                    (HAMMING, "Image.HAMMING"),
                )
            ]
            raise ValueError(
                message + " Use " + ", ".join(filters[:-1]) + " or " + filters[-1]
            )

        size = tuple(size)

        if box is None:
            box = (0, 0) + self.size
        else:
            box = tuple(box)

        if self.size == size and box == (0, 0) + self.size:
            return self.copy()

        if self.mode in ("1", "P"):
            resample = NEAREST

        if self.mode in ["LA", "RGBA"]:
            im = self.convert(self.mode[:-1] + "a")
            im = im.resize(size, resample, box)
            return im.convert(self.mode)

        self.load()

        return self._new(self.im.resize(size, resample, box))

    def rotate(
        self,
        angle,
        resample=NEAREST,
        expand=0,
        center=None,
        translate=None,
        fillcolor=None,
    ):
        """
        Returns a rotated copy of this image.  This method returns a
        copy of this image, rotated the given number of degrees counter
        clockwise around its centre.

        :param angle: In degrees counter clockwise.
        :param resample: An optional resampling filter.  This can be
           one of :py:attr:`PIL.Image.NEAREST` (use nearest neighbour),
           :py:attr:`PIL.Image.BILINEAR` (linear interpolation in a 2x2
           environment), or :py:attr:`PIL.Image.BICUBIC`
           (cubic spline interpolation in a 4x4 environment).
           If omitted, or if the image has mode "1" or "P", it is
           set to :py:attr:`PIL.Image.NEAREST`. See :ref:`concept-filters`.
        :param expand: Optional expansion flag.  If true, expands the output
           image to make it large enough to hold the entire rotated image.
           If false or omitted, make the output image the same size as the
           input image.  Note that the expand flag assumes rotation around
           the center and no translation.
        :param center: Optional center of rotation (a 2-tuple).  Origin is
           the upper left corner.  Default is the center of the image.
        :param translate: An optional post-rotate translation (a 2-tuple).
        :param fillcolor: An optional color for area outside the rotated image.
        :returns: An :py:class:`~PIL.Image.Image` object.
        """

        angle = angle % 360.0

        # Fast paths regardless of filter, as long as we're not
        # translating or changing the center.
        if not (center or translate):
            if angle == 0:
                return self.copy()
            if angle == 180:
                return self.transpose(ROTATE_180)
            if angle == 90 and expand:
                return self.transpose(ROTATE_90)
            if angle == 270 and expand:
                return self.transpose(ROTATE_270)

        # Calculate the affine matrix.  Note that this is the reverse
        # transformation (from destination image to source) because we
        # want to interpolate the (discrete) destination pixel from
        # the local area around the (floating) source pixel.

        # The matrix we actually want (note that it operates from the right):
        # (1, 0, tx)   (1, 0, cx)   ( cos a, sin a, 0)   (1, 0, -cx)
        # (0, 1, ty) * (0, 1, cy) * (-sin a, cos a, 0) * (0, 1, -cy)
        # (0, 0,  1)   (0, 0,  1)   (     0,     0, 1)   (0, 0,   1)

        # The reverse matrix is thus:
        # (1, 0, cx)   ( cos -a, sin -a, 0)   (1, 0, -cx)   (1, 0, -tx)
        # (0, 1, cy) * (-sin -a, cos -a, 0) * (0, 1, -cy) * (0, 1, -ty)
        # (0, 0,  1)   (      0,      0, 1)   (0, 0,   1)   (0, 0,   1)

        # In any case, the final translation may be updated at the end to
        # compensate for the expand flag.

        w, h = self.size

        if translate is None:
            post_trans = (0, 0)
        else:
            post_trans = translate
        if center is None:
            # FIXME These should be rounded to ints?
            rotn_center = (w / 2.0, h / 2.0)
        else:
            rotn_center = center

        angle = -math.radians(angle)
        matrix = [
            round(math.cos(angle), 15),
            round(math.sin(angle), 15),
            0.0,
            round(-math.sin(angle), 15),
            round(math.cos(angle), 15),
            0.0,
        ]

        def transform(x, y, matrix):
            (a, b, c, d, e, f) = matrix
            return a * x + b * y + c, d * x + e * y + f

        matrix[2], matrix[5] = transform(
            -rotn_center[0] - post_trans[0], -rotn_center[1] - post_trans[1], matrix
        )
        matrix[2] += rotn_center[0]
        matrix[5] += rotn_center[1]

        if expand:
            # calculate output size
            xx = []
            yy = []
            for x, y in ((0, 0), (w, 0), (w, h), (0, h)):
                x, y = transform(x, y, matrix)
                xx.append(x)
                yy.append(y)
            nw = int(math.ceil(max(xx)) - math.floor(min(xx)))
            nh = int(math.ceil(max(yy)) - math.floor(min(yy)))

            # We multiply a translation matrix from the right.  Because of its
            # special form, this is the same as taking the image of the
            # translation vector as new translation vector.
            matrix[2], matrix[5] = transform(-(nw - w) / 2.0, -(nh - h) / 2.0, matrix)
            w, h = nw, nh

        return self.transform((w, h), AFFINE, matrix, resample, fillcolor=fillcolor)

    def save(self, fp, format=None, **params):
        """
        Saves this image under the given filename.  If no format is
        specified, the format to use is determined from the filename
        extension, if possible.

        Keyword options can be used to provide additional instructions
        to the writer. If a writer doesn't recognise an option, it is
        silently ignored. The available options are described in the
        :doc:`image format documentation
        <../handbook/image-file-formats>` for each writer.

        You can use a file object instead of a filename. In this case,
        you must always specify the format. The file object must
        implement the ``seek``, ``tell``, and ``write``
        methods, and be opened in binary mode.

        :param fp: A filename (string), pathlib.Path object or file object.
        :param format: Optional format override.  If omitted, the
           format to use is determined from the filename extension.
           If a file object was used instead of a filename, this
           parameter should always be used.
        :param params: Extra parameters to the image writer.
        :returns: None
        :exception ValueError: If the output format could not be determined
           from the file name.  Use the format option to solve this.
        :exception IOError: If the file could not be written.  The file
           may have been created, and may contain partial data.
        """

        filename = ""
        open_fp = False
        if isPath(fp):
            filename = fp
            open_fp = True
        elif isinstance(fp, Path):
            filename = str(fp)
            open_fp = True
        if not filename and hasattr(fp, "name") and isPath(fp.name):
            # only set the name for metadata purposes
            filename = fp.name

        # may mutate self!
        self._ensure_mutable()

        save_all = params.pop("save_all", False)
        self.encoderinfo = params
        self.encoderconfig = ()

        preinit()

        ext = os.path.splitext(filename)[1].lower()

        if not format:
            if ext not in EXTENSION:
                init()
            try:
                format = EXTENSION[ext]
            except KeyError:
                raise ValueError("unknown file extension: {}".format(ext))

        if format.upper() not in SAVE:
            init()
        if save_all:
            save_handler = SAVE_ALL[format.upper()]
        else:
            save_handler = SAVE[format.upper()]

        if open_fp:
            if params.get("append", False):
                # Open also for reading ("+"), because TIFF save_all
                # writer needs to go back and edit the written data.
                fp = builtins.open(filename, "r+b")
            else:
                fp = builtins.open(filename, "w+b")

        try:
            save_handler(self, fp, filename)
        finally:
            # do what we can to clean up
            if open_fp:
                fp.close()

    def seek(self, frame):
        """
        Seeks to the given frame in this sequence file. If you seek
        beyond the end of the sequence, the method raises an
        **EOFError** exception. When a sequence file is opened, the
        library automatically seeks to frame 0.

        See :py:meth:`~PIL.Image.Image.tell`.

        :param frame: Frame number, starting at 0.
        :exception EOFError: If the call attempts to seek beyond the end
            of the sequence.
        """

        # overridden by file handlers
        if frame != 0:
            raise EOFError

    def show(self, title=None, command=None):
        """
        Displays this image. This method is mainly intended for
        debugging purposes.

        The image is first saved to a temporary file. By default, it will be in
        PNG format.

        On Unix, the image is then opened using the **display**, **eog** or
        **xv** utility, depending on which one can be found.

        On macOS, the image is opened with the native Preview application.

        On Windows, the image is opened with the standard PNG display utility.

        :param title: Optional title to use for the image window,
           where possible.
        :param command: command used to show the image
        """

        _show(self, title=title, command=command)

    def split(self):
        """
        Split this image into individual bands. This method returns a
        tuple of individual image bands from an image. For example,
        splitting an "RGB" image creates three new images each
        containing a copy of one of the original bands (red, green,
        blue).

        If you need only one band, :py:meth:`~PIL.Image.Image.getchannel`
        method can be more convenient and faster.

        :returns: A tuple containing bands.
        """

        self.load()
        if self.im.bands == 1:
            ims = [self.copy()]
        else:
            ims = map(self._new, self.im.split())
        return tuple(ims)

    def getchannel(self, channel):
        """
        Returns an image containing a single channel of the source image.

        :param channel: What channel to return. Could be index
          (0 for "R" channel of "RGB") or channel name
          ("A" for alpha channel of "RGBA").
        :returns: An image in "L" mode.

        .. versionadded:: 4.3.0
        """
        self.load()

        if isinstance(channel, str):
            try:
                channel = self.getbands().index(channel)
            except ValueError:
                raise ValueError('The image has no channel "{}"'.format(channel))

        return self._new(self.im.getband(channel))

    def tell(self):
        """
        Returns the current frame number. See :py:meth:`~PIL.Image.Image.seek`.

        :returns: Frame number, starting with 0.
        """
        return 0

    def thumbnail(self, size, resample=BICUBIC):
        """
        Make this image into a thumbnail.  This method modifies the
        image to contain a thumbnail version of itself, no larger than
        the given size.  This method calculates an appropriate thumbnail
        size to preserve the aspect of the image, calls the
        :py:meth:`~PIL.Image.Image.draft` method to configure the file reader
        (where applicable), and finally resizes the image.

        Note that this function modifies the :py:class:`~PIL.Image.Image`
        object in place.  If you need to use the full resolution image as well,
        apply this method to a :py:meth:`~PIL.Image.Image.copy` of the original
        image.

        :param size: Requested size.
        :param resample: Optional resampling filter.  This can be one
           of :py:attr:`PIL.Image.NEAREST`, :py:attr:`PIL.Image.BILINEAR`,
           :py:attr:`PIL.Image.BICUBIC`, or :py:attr:`PIL.Image.LANCZOS`.
           If omitted, it defaults to :py:attr:`PIL.Image.BICUBIC`.
           (was :py:attr:`PIL.Image.NEAREST` prior to version 2.5.0)
        :returns: None
        """

        # preserve aspect ratio
        x, y = self.size
        if x > size[0]:
            y = max(round(y * size[0] / x), 1)
            x = round(size[0])
        if y > size[1]:
            x = max(round(x * size[1] / y), 1)
            y = round(size[1])
        size = x, y
        box = None

        if size == self.size:
            return

        res = self.draft(None, size)
        if res is not None:
            box = res[1]

        if self.size != size:
            im = self.resize(size, resample, box=box)

            self.im = im.im
            self._size = size
            self.mode = self.im.mode

        self.readonly = 0
        self.pyaccess = None

    # FIXME: the different transform methods need further explanation
    # instead of bloating the method docs, add a separate chapter.
    def transform(
        self, size, method, data=None, resample=NEAREST, fill=1, fillcolor=None
    ):
        """
        Transforms this image.  This method creates a new image with the
        given size, and the same mode as the original, and copies data
        to the new image using the given transform.

        :param size: The output size.
        :param method: The transformation method.  This is one of
          :py:attr:`PIL.Image.EXTENT` (cut out a rectangular subregion),
          :py:attr:`PIL.Image.AFFINE` (affine transform),
          :py:attr:`PIL.Image.PERSPECTIVE` (perspective transform),
          :py:attr:`PIL.Image.QUAD` (map a quadrilateral to a rectangle), or
          :py:attr:`PIL.Image.MESH` (map a number of source quadrilaterals
          in one operation).

          It may also be an :py:class:`~PIL.Image.ImageTransformHandler`
          object::

            class Example(Image.ImageTransformHandler):
                def transform(size, method, data, resample, fill=1):
                    # Return result

          It may also be an object with a :py:meth:`~method.getdata` method
          that returns a tuple supplying new **method** and **data** values::

            class Example(object):
                def getdata(self):
                    method = Image.EXTENT
                    data = (0, 0, 100, 100)
                    return method, data
        :param data: Extra data to the transformation method.
        :param resample: Optional resampling filter.  It can be one of
           :py:attr:`PIL.Image.NEAREST` (use nearest neighbour),
           :py:attr:`PIL.Image.BILINEAR` (linear interpolation in a 2x2
           environment), or :py:attr:`PIL.Image.BICUBIC` (cubic spline
           interpolation in a 4x4 environment). If omitted, or if the image
           has mode "1" or "P", it is set to :py:attr:`PIL.Image.NEAREST`.
        :param fill: If **method** is an
          :py:class:`~PIL.Image.ImageTransformHandler` object, this is one of
          the arguments passed to it. Otherwise, it is unused.
        :param fillcolor: Optional fill color for the area outside the
           transform in the output image.
        :returns: An :py:class:`~PIL.Image.Image` object.
        """

        if self.mode == "LA":
            return (
                self.convert("La")
                .transform(size, method, data, resample, fill, fillcolor)
                .convert("LA")
            )

        if self.mode == "RGBA":
            return (
                self.convert("RGBa")
                .transform(size, method, data, resample, fill, fillcolor)
                .convert("RGBA")
            )

        if isinstance(method, ImageTransformHandler):
            return method.transform(size, self, resample=resample, fill=fill)

        if hasattr(method, "getdata"):
            # compatibility w. old-style transform objects
            method, data = method.getdata()

        if data is None:
            raise ValueError("missing method data")

        im = new(self.mode, size, fillcolor)
        im.info = self.info.copy()
        if method == MESH:
            # list of quads
            for box, quad in data:
                im.__transformer(box, self, QUAD, quad, resample, fillcolor is None)
        else:
            im.__transformer(
                (0, 0) + size, self, method, data, resample, fillcolor is None
            )

        return im

    def __transformer(self, box, image, method, data, resample=NEAREST, fill=1):
        w = box[2] - box[0]
        h = box[3] - box[1]

        if method == AFFINE:
            data = data[0:6]

        elif method == EXTENT:
            # convert extent to an affine transform
            x0, y0, x1, y1 = data
            xs = float(x1 - x0) / w
            ys = float(y1 - y0) / h
            method = AFFINE
            data = (xs, 0, x0, 0, ys, y0)

        elif method == PERSPECTIVE:
            data = data[0:8]

        elif method == QUAD:
            # quadrilateral warp.  data specifies the four corners
            # given as NW, SW, SE, and NE.
            nw = data[0:2]
            sw = data[2:4]
            se = data[4:6]
            ne = data[6:8]
            x0, y0 = nw
            As = 1.0 / w
            At = 1.0 / h
            data = (
                x0,
                (ne[0] - x0) * As,
                (sw[0] - x0) * At,
                (se[0] - sw[0] - ne[0] + x0) * As * At,
                y0,
                (ne[1] - y0) * As,
                (sw[1] - y0) * At,
                (se[1] - sw[1] - ne[1] + y0) * As * At,
            )

        else:
            raise ValueError("unknown transformation method")

        if resample not in (NEAREST, BILINEAR, BICUBIC):
            if resample in (BOX, HAMMING, LANCZOS):
                message = {
                    BOX: "Image.BOX",
                    HAMMING: "Image.HAMMING",
                    LANCZOS: "Image.LANCZOS/Image.ANTIALIAS",
                }[resample] + " ({}) cannot be used.".format(resample)
            else:
                message = "Unknown resampling filter ({}).".format(resample)

            filters = [
                "{} ({})".format(filter[1], filter[0])
                for filter in (
                    (NEAREST, "Image.NEAREST"),
                    (BILINEAR, "Image.BILINEAR"),
                    (BICUBIC, "Image.BICUBIC"),
                )
            ]
            raise ValueError(
                message + " Use " + ", ".join(filters[:-1]) + " or " + filters[-1]
            )

        image.load()

        self.load()

        if image.mode in ("1", "P"):
            resample = NEAREST

        self.im.transform2(box, image.im, method, data, resample, fill)

    def transpose(self, method):
        """
        Transpose image (flip or rotate in 90 degree steps)

        :param method: One of :py:attr:`PIL.Image.FLIP_LEFT_RIGHT`,
          :py:attr:`PIL.Image.FLIP_TOP_BOTTOM`, :py:attr:`PIL.Image.ROTATE_90`,
          :py:attr:`PIL.Image.ROTATE_180`, :py:attr:`PIL.Image.ROTATE_270`,
          :py:attr:`PIL.Image.TRANSPOSE` or :py:attr:`PIL.Image.TRANSVERSE`.
        :returns: Returns a flipped or rotated copy of this image.
        """

        self.load()
        return self._new(self.im.transpose(method))

    def effect_spread(self, distance):
        """
        Randomly spread pixels in an image.

        :param distance: Distance to spread pixels.
        """
        self.load()
        return self._new(self.im.effect_spread(distance))

    def toqimage(self):
        """Returns a QImage copy of this image"""
        from . import ImageQt

        if not ImageQt.qt_is_installed:
            raise ImportError("Qt bindings are not installed")
        return ImageQt.toqimage(self)

    def toqpixmap(self):
        """Returns a QPixmap copy of this image"""
        from . import ImageQt

        if not ImageQt.qt_is_installed:
            raise ImportError("Qt bindings are not installed")
        return ImageQt.toqpixmap(self)


# --------------------------------------------------------------------
# Abstract handlers.


class ImagePointHandler:
    # used as a mixin by point transforms (for use with im.point)
    pass


class ImageTransformHandler:
    # used as a mixin by geometry transforms (for use with im.transform)
    pass


# --------------------------------------------------------------------
# Factories

#
# Debugging


def _wedge():
    """Create greyscale wedge (for debugging only)"""

    return Image()._new(core.wedge("L"))


def _check_size(size):
    """
    Common check to enforce type and sanity check on size tuples

    :param size: Should be a 2 tuple of (width, height)
    :returns: True, or raises a ValueError
    """

    if not isinstance(size, (list, tuple)):
        raise ValueError("Size must be a tuple")
    if len(size) != 2:
        raise ValueError("Size must be a tuple of length 2")
    if size[0] < 0 or size[1] < 0:
        raise ValueError("Width and height must be >= 0")

    return True


def new(mode, size, color=0):
    """
    Creates a new image with the given mode and size.

    :param mode: The mode to use for the new image. See:
       :ref:`concept-modes`.
    :param size: A 2-tuple, containing (width, height) in pixels.
    :param color: What color to use for the image.  Default is black.
       If given, this should be a single integer or floating point value
       for single-band modes, and a tuple for multi-band modes (one value
       per band).  When creating RGB images, you can also use color
       strings as supported by the ImageColor module.  If the color is
       None, the image is not initialised.
    :returns: An :py:class:`~PIL.Image.Image` object.
    """

    _check_size(size)

    if color is None:
        # don't initialize
        return Image()._new(core.new(mode, size))

    if isinstance(color, str):
        # css3-style specifier

        from . import ImageColor

        color = ImageColor.getcolor(color, mode)

    im = Image()
    if mode == "P" and isinstance(color, (list, tuple)) and len(color) in [3, 4]:
        # RGB or RGBA value for a P image
        from . import ImagePalette

        im.palette = ImagePalette.ImagePalette()
        color = im.palette.getcolor(color)
    return im._new(core.fill(mode, size, color))


def frombytes(mode, size, data, decoder_name="raw", *args):
    """
    Creates a copy of an image memory from pixel data in a buffer.

    In its simplest form, this function takes three arguments
    (mode, size, and unpacked pixel data).

    You can also use any pixel decoder supported by PIL.  For more
    information on available decoders, see the section
    :ref:`Writing Your Own File Decoder <file-decoders>`.

    Note that this function decodes pixel data only, not entire images.
    If you have an entire image in a string, wrap it in a
    :py:class:`~io.BytesIO` object, and use :py:func:`~PIL.Image.open` to load
    it.

    :param mode: The image mode. See: :ref:`concept-modes`.
    :param size: The image size.
    :param data: A byte buffer containing raw data for the given mode.
    :param decoder_name: What decoder to use.
    :param args: Additional parameters for the given decoder.
    :returns: An :py:class:`~PIL.Image.Image` object.
    """

    _check_size(size)

    # may pass tuple instead of argument list
    if len(args) == 1 and isinstance(args[0], tuple):
        args = args[0]

    if decoder_name == "raw" and args == ():
        args = mode

    im = new(mode, size)
    im.frombytes(data, decoder_name, args)
    return im


def fromstring(*args, **kw):
    raise NotImplementedError(
        "fromstring() has been removed. Please call frombytes() instead."
    )


def frombuffer(mode, size, data, decoder_name="raw", *args):
    """
    Creates an image memory referencing pixel data in a byte buffer.

    This function is similar to :py:func:`~PIL.Image.frombytes`, but uses data
    in the byte buffer, where possible.  This means that changes to the
    original buffer object are reflected in this image).  Not all modes can
    share memory; supported modes include "L", "RGBX", "RGBA", and "CMYK".

    Note that this function decodes pixel data only, not entire images.
    If you have an entire image file in a string, wrap it in a
    **BytesIO** object, and use :py:func:`~PIL.Image.open` to load it.

    In the current version, the default parameters used for the "raw" decoder
    differs from that used for :py:func:`~PIL.Image.frombytes`.  This is a
    bug, and will probably be fixed in a future release.  The current release
    issues a warning if you do this; to disable the warning, you should provide
    the full set of parameters.  See below for details.

    :param mode: The image mode. See: :ref:`concept-modes`.
    :param size: The image size.
    :param data: A bytes or other buffer object containing raw
        data for the given mode.
    :param decoder_name: What decoder to use.
    :param args: Additional parameters for the given decoder.  For the
        default encoder ("raw"), it's recommended that you provide the
        full set of parameters::

            frombuffer(mode, size, data, "raw", mode, 0, 1)

    :returns: An :py:class:`~PIL.Image.Image` object.

    .. versionadded:: 1.1.4
    """

    _check_size(size)

    # may pass tuple instead of argument list
    if len(args) == 1 and isinstance(args[0], tuple):
        args = args[0]

    if decoder_name == "raw":
        if args == ():
            args = mode, 0, 1
        if args[0] in _MAPMODES:
            im = new(mode, (1, 1))
            im = im._new(core.map_buffer(data, size, decoder_name, None, 0, args))
            im.readonly = 1
            return im

    return frombytes(mode, size, data, decoder_name, args)


def fromarray(obj, mode=None):
    """
    Creates an image memory from an object exporting the array interface
    (using the buffer protocol).

    If **obj** is not contiguous, then the tobytes method is called
    and :py:func:`~PIL.Image.frombuffer` is used.

    If you have an image in NumPy::

      from PIL import Image
      import numpy as np
      im = Image.open('hopper.jpg')
      a = np.asarray(im)

    Then this can be used to convert it to a Pillow image::

      im = Image.fromarray(a)

    :param obj: Object with array interface
    :param mode: Mode to use (will be determined from type if None)
      See: :ref:`concept-modes`.
    :returns: An image object.

    .. versionadded:: 1.1.6
    """
    arr = obj.__array_interface__
    shape = arr["shape"]
    ndim = len(shape)
    strides = arr.get("strides", None)
    if mode is None:
        try:
            typekey = (1, 1) + shape[2:], arr["typestr"]
        except KeyError:
            raise TypeError("Cannot handle this data type")
        try:
            mode, rawmode = _fromarray_typemap[typekey]
        except KeyError:
            raise TypeError("Cannot handle this data type: %s, %s" % typekey)
    else:
        rawmode = mode
    if mode in ["1", "L", "I", "P", "F"]:
        ndmax = 2
    elif mode == "RGB":
        ndmax = 3
    else:
        ndmax = 4
    if ndim > ndmax:
        raise ValueError("Too many dimensions: %d > %d." % (ndim, ndmax))

    size = shape[1], shape[0]
    if strides is not None:
        if hasattr(obj, "tobytes"):
            obj = obj.tobytes()
        else:
            obj = obj.tostring()

    return frombuffer(mode, size, obj, "raw", rawmode, 0, 1)


def fromqimage(im):
    """Creates an image instance from a QImage image"""
    from . import ImageQt

    if not ImageQt.qt_is_installed:
        raise ImportError("Qt bindings are not installed")
    return ImageQt.fromqimage(im)


def fromqpixmap(im):
    """Creates an image instance from a QPixmap image"""
    from . import ImageQt

    if not ImageQt.qt_is_installed:
        raise ImportError("Qt bindings are not installed")
    return ImageQt.fromqpixmap(im)


_fromarray_typemap = {
    # (shape, typestr) => mode, rawmode
    # first two members of shape are set to one
    ((1, 1), "|b1"): ("1", "1;8"),
    ((1, 1), "|u1"): ("L", "L"),
    ((1, 1), "|i1"): ("I", "I;8"),
    ((1, 1), "<u2"): ("I", "I;16"),
    ((1, 1), ">u2"): ("I", "I;16B"),
    ((1, 1), "<i2"): ("I", "I;16S"),
    ((1, 1), ">i2"): ("I", "I;16BS"),
    ((1, 1), "<u4"): ("I", "I;32"),
    ((1, 1), ">u4"): ("I", "I;32B"),
    ((1, 1), "<i4"): ("I", "I;32S"),
    ((1, 1), ">i4"): ("I", "I;32BS"),
    ((1, 1), "<f4"): ("F", "F;32F"),
    ((1, 1), ">f4"): ("F", "F;32BF"),
    ((1, 1), "<f8"): ("F", "F;64F"),
    ((1, 1), ">f8"): ("F", "F;64BF"),
    ((1, 1, 2), "|u1"): ("LA", "LA"),
    ((1, 1, 3), "|u1"): ("RGB", "RGB"),
    ((1, 1, 4), "|u1"): ("RGBA", "RGBA"),
}

# shortcuts
_fromarray_typemap[((1, 1), _ENDIAN + "i4")] = ("I", "I")
_fromarray_typemap[((1, 1), _ENDIAN + "f4")] = ("F", "F")


def _decompression_bomb_check(size):
    if MAX_IMAGE_PIXELS is None:
        return

    pixels = size[0] * size[1]

    if pixels > 2 * MAX_IMAGE_PIXELS:
        raise DecompressionBombError(
            "Image size (%d pixels) exceeds limit of %d pixels, "
            "could be decompression bomb DOS attack." % (pixels, 2 * MAX_IMAGE_PIXELS)
        )

    if pixels > MAX_IMAGE_PIXELS:
        warnings.warn(
            "Image size (%d pixels) exceeds limit of %d pixels, "
            "could be decompression bomb DOS attack." % (pixels, MAX_IMAGE_PIXELS),
            DecompressionBombWarning,
        )


def open(fp, mode="r"):
    """
    Opens and identifies the given image file.

    This is a lazy operation; this function identifies the file, but
    the file remains open and the actual image data is not read from
    the file until you try to process the data (or call the
    :py:meth:`~PIL.Image.Image.load` method).  See
    :py:func:`~PIL.Image.new`. See :ref:`file-handling`.

    :param fp: A filename (string), pathlib.Path object or a file object.
       The file object must implement :py:meth:`~file.read`,
       :py:meth:`~file.seek`, and :py:meth:`~file.tell` methods,
       and be opened in binary mode.
    :param mode: The mode.  If given, this argument must be "r".
    :returns: An :py:class:`~PIL.Image.Image` object.
    :exception IOError: If the file cannot be found, or the image cannot be
       opened and identified.
    """

    if mode != "r":
        raise ValueError("bad mode %r" % mode)

    exclusive_fp = False
    filename = ""
    if isinstance(fp, Path):
        filename = str(fp.resolve())
    elif isPath(fp):
        filename = fp

    if filename:
        fp = builtins.open(filename, "rb")
        exclusive_fp = True

    try:
        fp.seek(0)
    except (AttributeError, io.UnsupportedOperation):
        fp = io.BytesIO(fp.read())
        exclusive_fp = True

    prefix = fp.read(16)

    preinit()

    accept_warnings = []

    def _open_core(fp, filename, prefix):
        for i in ID:
            try:
                factory, accept = OPEN[i]
                result = not accept or accept(prefix)
                if type(result) in [str, bytes]:
                    accept_warnings.append(result)
                elif result:
                    fp.seek(0)
                    im = factory(fp, filename)
                    _decompression_bomb_check(im.size)
                    return im
            except (SyntaxError, IndexError, TypeError, struct.error):
                # Leave disabled by default, spams the logs with image
                # opening failures that are entirely expected.
                # logger.debug("", exc_info=True)
                continue
            except BaseException:
                if exclusive_fp:
                    fp.close()
                raise
        return None

    im = _open_core(fp, filename, prefix)

    if im is None:
        if init():
            im = _open_core(fp, filename, prefix)

    if im:
        im._exclusive_fp = exclusive_fp
        return im

    if exclusive_fp:
        fp.close()
    for message in accept_warnings:
        warnings.warn(message)
    raise UnidentifiedImageError(
        "cannot identify image file %r" % (filename if filename else fp)
    )


#
# Image processing.


def alpha_composite(im1, im2):
    """
    Alpha composite im2 over im1.

    :param im1: The first image. Must have mode RGBA.
    :param im2: The second image.  Must have mode RGBA, and the same size as
       the first image.
    :returns: An :py:class:`~PIL.Image.Image` object.
    """

    im1.load()
    im2.load()
    return im1._new(core.alpha_composite(im1.im, im2.im))


def blend(im1, im2, alpha):
    """
    Creates a new image by interpolating between two input images, using
    a constant alpha.::

        out = image1 * (1.0 - alpha) + image2 * alpha

    :param im1: The first image.
    :param im2: The second image.  Must have the same mode and size as
       the first image.
    :param alpha: The interpolation alpha factor.  If alpha is 0.0, a
       copy of the first image is returned. If alpha is 1.0, a copy of
       the second image is returned. There are no restrictions on the
       alpha value. If necessary, the result is clipped to fit into
       the allowed output range.
    :returns: An :py:class:`~PIL.Image.Image` object.
    """

    im1.load()
    im2.load()
    return im1._new(core.blend(im1.im, im2.im, alpha))


def composite(image1, image2, mask):
    """
    Create composite image by blending images using a transparency mask.

    :param image1: The first image.
    :param image2: The second image.  Must have the same mode and
       size as the first image.
    :param mask: A mask image.  This image can have mode
       "1", "L", or "RGBA", and must have the same size as the
       other two images.
    """

    image = image2.copy()
    image.paste(image1, None, mask)
    return image


def eval(image, *args):
    """
    Applies the function (which should take one argument) to each pixel
    in the given image. If the image has more than one band, the same
    function is applied to each band. Note that the function is
    evaluated once for each possible pixel value, so you cannot use
    random components or other generators.

    :param image: The input image.
    :param function: A function object, taking one integer argument.
    :returns: An :py:class:`~PIL.Image.Image` object.
    """

    return image.point(args[0])


def merge(mode, bands):
    """
    Merge a set of single band images into a new multiband image.

    :param mode: The mode to use for the output image. See:
        :ref:`concept-modes`.
    :param bands: A sequence containing one single-band image for
        each band in the output image.  All bands must have the
        same size.
    :returns: An :py:class:`~PIL.Image.Image` object.
    """

    if getmodebands(mode) != len(bands) or "*" in mode:
        raise ValueError("wrong number of bands")
    for band in bands[1:]:
        if band.mode != getmodetype(mode):
            raise ValueError("mode mismatch")
        if band.size != bands[0].size:
            raise ValueError("size mismatch")
    for band in bands:
        band.load()
    return bands[0]._new(core.merge(mode, *[b.im for b in bands]))


# --------------------------------------------------------------------
# Plugin registry


def register_open(id, factory, accept=None):
    """
    Register an image file plugin.  This function should not be used
    in application code.

    :param id: An image format identifier.
    :param factory: An image file factory method.
    :param accept: An optional function that can be used to quickly
       reject images having another format.
    """
    id = id.upper()
    ID.append(id)
    OPEN[id] = factory, accept


def register_mime(id, mimetype):
    """
    Registers an image MIME type.  This function should not be used
    in application code.

    :param id: An image format identifier.
    :param mimetype: The image MIME type for this format.
    """
    MIME[id.upper()] = mimetype


def register_save(id, driver):
    """
    Registers an image save function.  This function should not be
    used in application code.

    :param id: An image format identifier.
    :param driver: A function to save images in this format.
    """
    SAVE[id.upper()] = driver


def register_save_all(id, driver):
    """
    Registers an image function to save all the frames
    of a multiframe format.  This function should not be
    used in application code.

    :param id: An image format identifier.
    :param driver: A function to save images in this format.
    """
    SAVE_ALL[id.upper()] = driver


def register_extension(id, extension):
    """
    Registers an image extension.  This function should not be
    used in application code.

    :param id: An image format identifier.
    :param extension: An extension used for this format.
    """
    EXTENSION[extension.lower()] = id.upper()


def register_extensions(id, extensions):
    """
    Registers image extensions.  This function should not be
    used in application code.

    :param id: An image format identifier.
    :param extensions: A list of extensions used for this format.
    """
    for extension in extensions:
        register_extension(id, extension)


def registered_extensions():
    """
    Returns a dictionary containing all file extensions belonging
    to registered plugins
    """
    if not EXTENSION:
        init()
    return EXTENSION


def register_decoder(name, decoder):
    """
    Registers an image decoder.  This function should not be
    used in application code.

    :param name: The name of the decoder
    :param decoder: A callable(mode, args) that returns an
                    ImageFile.PyDecoder object

    .. versionadded:: 4.1.0
    """
    DECODERS[name] = decoder


def register_encoder(name, encoder):
    """
    Registers an image encoder.  This function should not be
    used in application code.

    :param name: The name of the encoder
    :param encoder: A callable(mode, args) that returns an
                    ImageFile.PyEncoder object

    .. versionadded:: 4.1.0
    """
    ENCODERS[name] = encoder


# --------------------------------------------------------------------
# Simple display support.  User code may override this.


def _show(image, **options):
    # override me, as necessary
    _showxv(image, **options)


def _showxv(image, title=None, **options):
    from . import ImageShow

    ImageShow.show(image, title, **options)


# --------------------------------------------------------------------
# Effects


def effect_mandelbrot(size, extent, quality):
    """
    Generate a Mandelbrot set covering the given extent.

    :param size: The requested size in pixels, as a 2-tuple:
       (width, height).
    :param extent: The extent to cover, as a 4-tuple:
       (x0, y0, x1, y2).
    :param quality: Quality.
    """
    return Image()._new(core.effect_mandelbrot(size, extent, quality))


def effect_noise(size, sigma):
    """
    Generate Gaussian noise centered around 128.

    :param size: The requested size in pixels, as a 2-tuple:
       (width, height).
    :param sigma: Standard deviation of noise.
    """
    return Image()._new(core.effect_noise(size, sigma))


def linear_gradient(mode):
    """
    Generate 256x256 linear gradient from black to white, top to bottom.

    :param mode: Input mode.
    """
    return Image()._new(core.linear_gradient(mode))


def radial_gradient(mode):
    """
    Generate 256x256 radial gradient from black to white, centre to edge.

    :param mode: Input mode.
    """
    return Image()._new(core.radial_gradient(mode))


# --------------------------------------------------------------------
# Resources


def _apply_env_variables(env=None):
    if env is None:
        env = os.environ

    for var_name, setter in [
        ("PILLOW_ALIGNMENT", core.set_alignment),
        ("PILLOW_BLOCK_SIZE", core.set_block_size),
        ("PILLOW_BLOCKS_MAX", core.set_blocks_max),
    ]:
        if var_name not in env:
            continue

        var = env[var_name].lower()

        units = 1
        for postfix, mul in [("k", 1024), ("m", 1024 * 1024)]:
            if var.endswith(postfix):
                units = mul
                var = var[: -len(postfix)]

        try:
            var = int(var) * units
        except ValueError:
            warnings.warn("{} is not int".format(var_name))
            continue

        try:
            setter(var)
        except ValueError as e:
            warnings.warn("{}: {}".format(var_name, e))


_apply_env_variables()
atexit.register(core.clear_cache)


class Exif(MutableMapping):
    endian = "<"

    def __init__(self):
        self._data = {}
        self._ifds = {}
        self._info = None
        self._loaded_exif = None

    def _fixup(self, value):
        try:
            if len(value) == 1 and not isinstance(value, dict):
                return value[0]
        except Exception:
            pass
        return value

    def _fixup_dict(self, src_dict):
        # Helper function for _getexif()
        # returns a dict with any single item tuples/lists as individual values
        return {k: self._fixup(v) for k, v in src_dict.items()}

    def _get_ifd_dict(self, tag):
        try:
            # an offset pointer to the location of the nested embedded IFD.
            # It should be a long, but may be corrupted.
            self.fp.seek(self[tag])
        except (KeyError, TypeError):
            pass
        else:
            from . import TiffImagePlugin

            info = TiffImagePlugin.ImageFileDirectory_v1(self.head)
            info.load(self.fp)
            return self._fixup_dict(info)

    def load(self, data):
        # Extract EXIF information.  This is highly experimental,
        # and is likely to be replaced with something better in a future
        # version.

        # The EXIF record consists of a TIFF file embedded in a JPEG
        # application marker (!).
        if data == self._loaded_exif:
            return
        self._loaded_exif = data
        self._data.clear()
        self._ifds.clear()
        self._info = None
        if not data:
            return

        self.fp = io.BytesIO(data[6:])
        self.head = self.fp.read(8)
        # process dictionary
        from . import TiffImagePlugin

        self._info = TiffImagePlugin.ImageFileDirectory_v1(self.head)
        self.endian = self._info._endian
        self.fp.seek(self._info.next)
        self._info.load(self.fp)

        # get EXIF extension
        ifd = self._get_ifd_dict(0x8769)
        if ifd:
            self._data.update(ifd)
            self._ifds[0x8769] = ifd

    def tobytes(self, offset=0):
        from . import TiffImagePlugin

        if self.endian == "<":
            head = b"II\x2A\x00\x08\x00\x00\x00"
        else:
            head = b"MM\x00\x2A\x00\x00\x00\x08"
        ifd = TiffImagePlugin.ImageFileDirectory_v2(ifh=head)
        for tag, value in self.items():
            ifd[tag] = value
        return b"Exif\x00\x00" + head + ifd.tobytes(offset)

    def get_ifd(self, tag):
        if tag not in self._ifds and tag in self:
            if tag in [0x8825, 0xA005]:
                # gpsinfo, interop
                self._ifds[tag] = self._get_ifd_dict(tag)
            elif tag == 0x927C:  # makernote
                from .TiffImagePlugin import ImageFileDirectory_v2

                if self[0x927C][:8] == b"FUJIFILM":
                    exif_data = self[0x927C]
                    ifd_offset = i32le(exif_data[8:12])
                    ifd_data = exif_data[ifd_offset:]

                    makernote = {}
                    for i in range(0, struct.unpack("<H", ifd_data[:2])[0]):
                        ifd_tag, typ, count, data = struct.unpack(
                            "<HHL4s", ifd_data[i * 12 + 2 : (i + 1) * 12 + 2]
                        )
                        try:
                            unit_size, handler = ImageFileDirectory_v2._load_dispatch[
                                typ
                            ]
                        except KeyError:
                            continue
                        size = count * unit_size
                        if size > 4:
                            (offset,) = struct.unpack("<L", data)
                            data = ifd_data[offset - 12 : offset + size - 12]
                        else:
                            data = data[:size]

                        if len(data) != size:
                            warnings.warn(
                                "Possibly corrupt EXIF MakerNote data.  "
                                "Expecting to read %d bytes but only got %d."
                                " Skipping tag %s" % (size, len(data), ifd_tag)
                            )
                            continue

                        if not data:
                            continue

                        makernote[ifd_tag] = handler(
                            ImageFileDirectory_v2(), data, False
                        )
                    self._ifds[0x927C] = dict(self._fixup_dict(makernote))
                elif self.get(0x010F) == "Nintendo":
                    ifd_data = self[0x927C]

                    makernote = {}
                    for i in range(0, struct.unpack(">H", ifd_data[:2])[0]):
                        ifd_tag, typ, count, data = struct.unpack(
                            ">HHL4s", ifd_data[i * 12 + 2 : (i + 1) * 12 + 2]
                        )
                        if ifd_tag == 0x1101:
                            # CameraInfo
                            (offset,) = struct.unpack(">L", data)
                            self.fp.seek(offset)

                            camerainfo = {"ModelID": self.fp.read(4)}

                            self.fp.read(4)
                            # Seconds since 2000
                            camerainfo["TimeStamp"] = i32le(self.fp.read(12))

                            self.fp.read(4)
                            camerainfo["InternalSerialNumber"] = self.fp.read(4)

                            self.fp.read(12)
                            parallax = self.fp.read(4)
                            handler = ImageFileDirectory_v2._load_dispatch[
                                TiffTags.FLOAT
                            ][1]
                            camerainfo["Parallax"] = handler(
                                ImageFileDirectory_v2(), parallax, False
                            )

                            self.fp.read(4)
                            camerainfo["Category"] = self.fp.read(2)

                            makernote = {0x1101: dict(self._fixup_dict(camerainfo))}
                    self._ifds[0x927C] = makernote
        return self._ifds.get(tag, {})

    def __str__(self):
        if self._info is not None:
            # Load all keys into self._data
            for tag in self._info.keys():
                self[tag]

        return str(self._data)

    def __len__(self):
        keys = set(self._data)
        if self._info is not None:
            keys.update(self._info)
        return len(keys)

    def __getitem__(self, tag):
        if self._info is not None and tag not in self._data and tag in self._info:
            self._data[tag] = self._fixup(self._info[tag])
            if tag == 0x8825:
                self._data[tag] = self.get_ifd(tag)
            del self._info[tag]
        return self._data[tag]

    def __contains__(self, tag):
        return tag in self._data or (self._info is not None and tag in self._info)

    def __setitem__(self, tag, value):
        if self._info is not None and tag in self._info:
            del self._info[tag]
        self._data[tag] = value

    def __delitem__(self, tag):
        if self._info is not None and tag in self._info:
            del self._info[tag]
        del self._data[tag]

    def __iter__(self):
        keys = set(self._data)
        if self._info is not None:
            keys.update(self._info)
        return iter(keys)<|MERGE_RESOLUTION|>--- conflicted
+++ resolved
@@ -1126,14 +1126,8 @@
         """
         Configures the image file loader so it returns a version of the
         image that as closely as possible matches the given mode and
-<<<<<<< HEAD
         size. For example, you can use this method to convert a color
-        JPEG to greyscale while loading it, or to extract a 128x192
-        version from a PCD file.
-=======
-        size.  For example, you can use this method to convert a color
         JPEG to greyscale while loading it.
->>>>>>> 8e43be12
 
         If any changes are made, returns a tuple with the chosen ``mode`` and
         ``box`` with coordinates of the original image within the altered one.
