--- conflicted
+++ resolved
@@ -263,7 +263,6 @@
     return n_d[::-1] if inv else n_d
 
 
-<<<<<<< HEAD
 def _limit_signed_rational(frac, max_val, min_val):
     if frac >= 0:
         return _limit_rational(frac, max_val)
@@ -280,12 +279,6 @@
     return num, denom
 
 
-def _libtiff_version():
-    return Image.core.libtiff_version.split("\n")[0].split("Version ")[1]
-
-
-=======
->>>>>>> f72e866b
 ##
 # Wrapper for TIFF IFDs.
 
