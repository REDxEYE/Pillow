#
# The Python Imaging Library.
# $Id$
#
# PPM support for PIL
#
# History:
#       96-03-24 fl     Created
#       98-03-06 fl     Write RGBA images (as RGB, that is)
#
# Copyright (c) Secret Labs AB 1997-98.
# Copyright (c) Fredrik Lundh 1996.
#
# See the README file for information on usage and redistribution.
#


from . import Image, ImageFile
from ._binary import i16be as i16
from ._binary import o8
from ._binary import o32le as o32

#
# --------------------------------------------------------------------

b_whitespace = b"\x20\x09\x0a\x0b\x0c\x0d"

MODES = {
    # standard
    b"P1": "1",
    b"P2": "L",
    b"P3": "RGB",
    b"P4": "1",
    b"P5": "L",
    b"P6": "RGB",
    # extensions
    b"P0CMYK": "CMYK",
    # PIL extensions (for test purposes only)
    b"PyP": "P",
    b"PyRGBA": "RGBA",
    b"PyCMYK": "CMYK",
}


def _accept(prefix):
    return prefix[0:1] == b"P" and prefix[1] in b"0123456y"


##
# Image plugin for PBM, PGM, and PPM images.


class PpmImageFile(ImageFile.ImageFile):

    format = "PPM"
    format_description = "Pbmplus image"

    def _read_magic(self):
        magic = b""
        # read until whitespace or longest available magic number
        for _ in range(6):
            c = self.fp.read(1)
            if not c or c in b_whitespace:
                break
            magic += c
        return magic

    def _read_token(self):
        token = b""
        while len(token) <= 10:  # read until next whitespace or limit of 10 characters
            c = self.fp.read(1)
            if not c:
                break
            elif c in b_whitespace:  # token ended
                if not token:
                    # skip whitespace at start
                    continue
                break
            elif c == b"#":
                # ignores rest of the line; stops at CR, LF or EOF
                while self.fp.read(1) not in b"\r\n":
                    pass
                continue
            token += c
        if not token:
            # Token was not even 1 byte
            raise ValueError("Reached EOF while reading header")
        elif len(token) > 10:
            raise ValueError(f"Token too long in file header: {token.decode()}")
        return token

    def _open(self):
        magic_number = self._read_magic()
        try:
            mode = MODES[magic_number]
        except KeyError:
            raise SyntaxError("not a PPM file")

        if magic_number in (b"P1", b"P4"):
            self.custom_mimetype = "image/x-portable-bitmap"
        elif magic_number in (b"P2", b"P5"):
            self.custom_mimetype = "image/x-portable-graymap"
        elif magic_number in (b"P3", b"P6"):
            self.custom_mimetype = "image/x-portable-pixmap"

<<<<<<< HEAD
        maxval = None
=======
        decoder_name = "raw"
>>>>>>> c083eadc
        for ix in range(3):
            token = int(self._read_token())
            if ix == 0:  # token is the x size
                xsize = token
            elif ix == 1:  # token is the y size
                ysize = token
                if mode == "1":
                    self.mode = "1"
                    rawmode = "1;I"
                    break
                else:
                    self.mode = rawmode = mode
            elif ix == 2:  # token is maxval
                maxval = token
<<<<<<< HEAD
                if maxval > 255:
                    if not mode == "L":
                        raise ValueError(f"Too many colors for band: {maxval}")
                    if maxval < 2**16:
                        self.mode = "I"
                        rawmode = "I;16B"
                    else:
                        self.mode = "I"
                        rawmode = "I;32B"
=======
                if not 0 < maxval < 65536:
                    raise ValueError(
                        "maxval must be greater than 0 and less than 65536"
                    )
                if maxval > 255 and mode == "L":
                    self.mode = "I"

                # If maxval matches a bit depth, use the raw decoder directly
                if maxval == 65535 and mode == "L":
                    rawmode = "I;16B"
                elif maxval != 255:
                    decoder_name = "ppm"
        args = (rawmode, 0, 1) if decoder_name == "raw" else (rawmode, maxval)
>>>>>>> c083eadc

        decoder_name = "raw"
        if magic_number in (b"P1", b"P2", b"P3"):
            decoder_name = "ppm_plain"
        args = (rawmode, 0, 1) if decoder_name == "raw" else (rawmode, maxval)
        self._size = xsize, ysize
        self.tile = [(decoder_name, (0, 0, xsize, ysize), self.fp.tell(), args)]


<<<<<<< HEAD
#
# --------------------------------------------------------------------


class PpmPlainDecoder(ImageFile.PyDecoder):
    _pulls_fd = True

    def _read_block(self):
        return self.fd.read(ImageFile.SAFEBLOCK)

    def _find_comment_end(self, block, start=0):
        a = block.find(b"\n", start)
        b = block.find(b"\r", start)
        return min(a, b) if a * b > 0 else max(a, b)  # lowest nonnegative index (or -1)

    def _ignore_comments(self, block):
        """
        Deletes comments from block.
        If comment does not end in this block, raises a flag.
        """
        comment_spans = False
        while True:
            comment_start = block.find(b"#")  # look for next comment
            if comment_start == -1:  # no comment found
                break
            comment_end = self._find_comment_end(block, comment_start)
            if comment_end != -1:  # comment ends in this block
                # delete comment
                block = block[:comment_start] + block[comment_end + 1 :]
            else:  # last comment continues to next block(s)
                block = block[:comment_start]
                comment_spans = True
                break
        return block, comment_spans

    def _decode_bitonal(self):
        """
        This is a separate method because the plain PBM format all data tokens
        are exactly one byte, and so the inter-token whitespace is optional.
        """
        decoded_data = bytearray()
        total_bytes = self.state.xsize * self.state.ysize

        comment_spans = False
        while len(decoded_data) != total_bytes:
            block = self._read_block()  # read next block
            if not block:
                # eof
                break

            while block and comment_spans:
                comment_end = self._find_comment_end(block)
                if comment_end != -1:  # comment ends in this block
                    block = block[comment_end + 1 :]  # delete tail of previous comment
                    comment_spans = False
                else:  # comment spans whole block
                    block = self._read_block()

            block, comment_spans = self._ignore_comments(block)

            tokens = b"".join(block.split())
            for token in tokens:
                if token not in (48, 49):
                    raise ValueError(f"Invalid token for this mode: {bytes([token])}")
            decoded_data = (decoded_data + tokens)[:total_bytes]
        invert = bytes.maketrans(b"01", b"\xFF\x00")
        return decoded_data.translate(invert)

    def _decode_blocks(self, channels, depth, maxval):
        decoded_data = bytearray()
        max_len = 10
        bytes_per_sample = depth // 8
        total_bytes = self.state.xsize * self.state.ysize * channels * bytes_per_sample

        comment_spans = False
        half_token = False
        while len(decoded_data) != total_bytes:
            block = self._read_block()  # read next block
            if not block:
                if half_token:
                    block = bytearray(b" ")  # flush half_token
                else:
                    # eof
                    break

            while block and comment_spans:
                comment_end = self._find_comment_end(block)
                if comment_end != -1:  # comment ends in this block
                    block = block[comment_end + 1 :]  # delete tail of previous comment
                    break
                else:  # comment spans whole block
                    block = self._read_block()

            block, comment_spans = self._ignore_comments(block)

            if half_token:
                block = half_token + block  # stitch half_token to new block

            tokens = block.split()

            if block and not block[-1:].isspace():  # block might split token
                half_token = tokens.pop()  # save half token for later
                if len(half_token) > max_len:  # prevent buildup of half_token
                    raise ValueError(
                        f"Token too long found in data: {half_token[:max_len + 1]}"
                    )

            for token in tokens:
                if len(token) > max_len:
                    raise ValueError(
                        f"Token too long found in data: {token[:max_len + 1]}"
                    )
                token = int(token)
                if token > maxval:
                    raise ValueError(f"Channel value too large for this mode: {token}")
                decoded_data += token.to_bytes(bytes_per_sample, "big")
                if len(decoded_data) == total_bytes:  # finished!
                    break
        return decoded_data

    def decode(self, buffer):
        rawmode, maxval = self.args

        if self.mode == "1":
            decoded_data = self._decode_bitonal()
            rawmode = "1;8"
        elif self.mode == "L":
            decoded_data = self._decode_blocks(1, 8, maxval)
        elif self.mode == "I":
            if rawmode == "I;16B":
                decoded_data = self._decode_blocks(1, 16, maxval)
            elif rawmode == "I;32B":
                decoded_data = self._decode_blocks(1, 32, maxval)
        elif self.mode == "RGB":
            decoded_data = self._decode_blocks(3, 8, maxval)

        self.set_as_raw(bytes(decoded_data), rawmode)
=======
class PpmDecoder(ImageFile.PyDecoder):
    _pulls_fd = True

    def decode(self, buffer):
        data = bytearray()
        maxval = min(self.args[-1], 65535)
        in_byte_count = 1 if maxval < 256 else 2
        out_byte_count = 4 if self.mode == "I" else 1
        out_max = 65535 if self.mode == "I" else 255
        bands = Image.getmodebands(self.mode)
        while len(data) < self.state.xsize * self.state.ysize * bands * out_byte_count:
            pixels = self.fd.read(in_byte_count * bands)
            if len(pixels) < in_byte_count * bands:
                # eof
                break
            for b in range(bands):
                value = (
                    pixels[b] if in_byte_count == 1 else i16(pixels, b * in_byte_count)
                )
                value = min(out_max, round(value / maxval * out_max))
                data += o32(value) if self.mode == "I" else o8(value)
        rawmode = "I;32" if self.mode == "I" else self.mode
        self.set_as_raw(bytes(data), (rawmode, 0, 1))
>>>>>>> c083eadc
        return -1, 0


#
# --------------------------------------------------------------------


def _save(im, fp, filename):
    if im.mode == "1":
        rawmode, head = "1;I", b"P4"
    elif im.mode == "L":
        rawmode, head = "L", b"P5"
    elif im.mode == "I":
        rawmode, head = "I;16B", b"P5"
    elif im.mode in ("RGB", "RGBA"):
        rawmode, head = "RGB", b"P6"
    else:
        raise OSError(f"cannot write mode {im.mode} as PPM")
    fp.write(head + b"\n%d %d\n" % im.size)
    if head == b"P6":
        fp.write(b"255\n")
    elif head == b"P5":
        if rawmode == "L":
            fp.write(b"255\n")
        else:
            fp.write(b"65535\n")
    ImageFile._save(im, fp, [("raw", (0, 0) + im.size, 0, (rawmode, 0, 1))])

    # ALTERNATIVE: save via builtin debug function
    # im._dump(filename)


#
# --------------------------------------------------------------------

Image.register_decoder("ppm_plain", PpmPlainDecoder)
Image.register_open(PpmImageFile.format, PpmImageFile, _accept)
Image.register_save(PpmImageFile.format, _save)

Image.register_decoder("ppm", PpmDecoder)

Image.register_extensions(PpmImageFile.format, [".pbm", ".pgm", ".ppm", ".pnm"])

Image.register_mime(PpmImageFile.format, "image/x-portable-anymap")<|MERGE_RESOLUTION|>--- conflicted
+++ resolved
@@ -103,11 +103,8 @@
         elif magic_number in (b"P3", b"P6"):
             self.custom_mimetype = "image/x-portable-pixmap"
 
-<<<<<<< HEAD
         maxval = None
-=======
         decoder_name = "raw"
->>>>>>> c083eadc
         for ix in range(3):
             token = int(self._read_token())
             if ix == 0:  # token is the x size
@@ -122,17 +119,6 @@
                     self.mode = rawmode = mode
             elif ix == 2:  # token is maxval
                 maxval = token
-<<<<<<< HEAD
-                if maxval > 255:
-                    if not mode == "L":
-                        raise ValueError(f"Too many colors for band: {maxval}")
-                    if maxval < 2**16:
-                        self.mode = "I"
-                        rawmode = "I;16B"
-                    else:
-                        self.mode = "I"
-                        rawmode = "I;32B"
-=======
                 if not 0 < maxval < 65536:
                     raise ValueError(
                         "maxval must be greater than 0 and less than 65536"
@@ -145,10 +131,7 @@
                     rawmode = "I;16B"
                 elif maxval != 255:
                     decoder_name = "ppm"
-        args = (rawmode, 0, 1) if decoder_name == "raw" else (rawmode, maxval)
->>>>>>> c083eadc
-
-        decoder_name = "raw"
+
         if magic_number in (b"P1", b"P2", b"P3"):
             decoder_name = "ppm_plain"
         args = (rawmode, 0, 1) if decoder_name == "raw" else (rawmode, maxval)
@@ -156,7 +139,6 @@
         self.tile = [(decoder_name, (0, 0, xsize, ysize), self.fp.tell(), args)]
 
 
-<<<<<<< HEAD
 #
 # --------------------------------------------------------------------
 
@@ -294,7 +276,9 @@
             decoded_data = self._decode_blocks(3, 8, maxval)
 
         self.set_as_raw(bytes(decoded_data), rawmode)
-=======
+        return -1, 0
+
+
 class PpmDecoder(ImageFile.PyDecoder):
     _pulls_fd = True
 
@@ -318,7 +302,6 @@
                 data += o32(value) if self.mode == "I" else o8(value)
         rawmode = "I;32" if self.mode == "I" else self.mode
         self.set_as_raw(bytes(data), (rawmode, 0, 1))
->>>>>>> c083eadc
         return -1, 0
 
 
