#
# The Python Imaging Library.
# $Id$
#
# PNG support code
#
# See "PNG (Portable Network Graphics) Specification, version 1.0;
# W3C Recommendation", 1996-10-01, Thomas Boutell (ed.).
#
# history:
# 1996-05-06 fl   Created (couldn't resist it)
# 1996-12-14 fl   Upgraded, added read and verify support (0.2)
# 1996-12-15 fl   Separate PNG stream parser
# 1996-12-29 fl   Added write support, added getchunks
# 1996-12-30 fl   Eliminated circular references in decoder (0.3)
# 1998-07-12 fl   Read/write 16-bit images as mode I (0.4)
# 2001-02-08 fl   Added transparency support (from Zircon) (0.5)
# 2001-04-16 fl   Don't close data source in "open" method (0.6)
# 2004-02-24 fl   Don't even pretend to support interlaced files (0.7)
# 2004-08-31 fl   Do basic sanity check on chunk identifiers (0.8)
# 2004-09-20 fl   Added PngInfo chunk container
# 2004-12-18 fl   Added DPI read support (based on code by Niki Spahiev)
# 2008-08-13 fl   Added tRNS support for RGB images
# 2009-03-06 fl   Support for preserving ICC profiles (by Florian Hoech)
# 2009-03-08 fl   Added zTXT support (from Lowell Alleman)
# 2009-03-29 fl   Read interlaced PNG files (from Conrado Porto Lopes Gouvua)
#
# Copyright (c) 1997-2009 by Secret Labs AB
# Copyright (c) 1996 by Fredrik Lundh
#
# See the README file for information on usage and redistribution.
#
from __future__ import annotations

import itertools
import logging
import re
import struct
import warnings
import zlib
from enum import IntEnum
from typing import IO, Any

from . import Image, ImageChops, ImageFile, ImagePalette, ImageSequence
from ._binary import i16be as i16
from ._binary import i32be as i32
from ._binary import o8
from ._binary import o16be as o16
from ._binary import o32be as o32

logger = logging.getLogger(__name__)

is_cid = re.compile(rb"\w\w\w\w").match


_MAGIC = b"\211PNG\r\n\032\n"


_MODES = {
    # supported bits/color combinations, and corresponding modes/rawmodes
    # Grayscale
    (1, 0): ("1", "1"),
    (2, 0): ("L", "L;2"),
    (4, 0): ("L", "L;4"),
    (8, 0): ("L", "L"),
    (16, 0): ("I;16", "I;16B"),
    # Truecolour
    (8, 2): ("RGB", "RGB"),
    (16, 2): ("RGB", "RGB;16B"),
    # Indexed-colour
    (1, 3): ("P", "P;1"),
    (2, 3): ("P", "P;2"),
    (4, 3): ("P", "P;4"),
    (8, 3): ("P", "P"),
    # Grayscale with alpha
    (8, 4): ("LA", "LA"),
    (16, 4): ("RGBA", "LA;16B"),  # LA;16B->LA not yet available
    # Truecolour with alpha
    (8, 6): ("RGBA", "RGBA"),
    (16, 6): ("RGBA", "RGBA;16B"),
}


_simple_palette = re.compile(b"^\xff*\x00\xff*$")

MAX_TEXT_CHUNK = ImageFile.SAFEBLOCK
"""
Maximum decompressed size for a iTXt or zTXt chunk.
Eliminates decompression bombs where compressed chunks can expand 1000x.
See :ref:`Text in PNG File Format<png-text>`.
"""
MAX_TEXT_MEMORY = 64 * MAX_TEXT_CHUNK
"""
Set the maximum total text chunk size.
See :ref:`Text in PNG File Format<png-text>`.
"""


# APNG frame disposal modes
class Disposal(IntEnum):
    OP_NONE = 0
    """
    No disposal is done on this frame before rendering the next frame.
    See :ref:`Saving APNG sequences<apng-saving>`.
    """
    OP_BACKGROUND = 1
    """
    This frame’s modified region is cleared to fully transparent black before rendering
    the next frame.
    See :ref:`Saving APNG sequences<apng-saving>`.
    """
    OP_PREVIOUS = 2
    """
    This frame’s modified region is reverted to the previous frame’s contents before
    rendering the next frame.
    See :ref:`Saving APNG sequences<apng-saving>`.
    """


# APNG frame blend modes
class Blend(IntEnum):
    OP_SOURCE = 0
    """
    All color components of this frame, including alpha, overwrite the previous output
    image contents.
    See :ref:`Saving APNG sequences<apng-saving>`.
    """
    OP_OVER = 1
    """
    This frame should be alpha composited with the previous output image contents.
    See :ref:`Saving APNG sequences<apng-saving>`.
    """


def _safe_zlib_decompress(s):
    dobj = zlib.decompressobj()
    plaintext = dobj.decompress(s, MAX_TEXT_CHUNK)
    if dobj.unconsumed_tail:
        msg = "Decompressed Data Too Large"
        raise ValueError(msg)
    return plaintext


def _crc32(data, seed=0):
    return zlib.crc32(data, seed) & 0xFFFFFFFF


# --------------------------------------------------------------------
# Support classes.  Suitable for PNG and related formats like MNG etc.


class ChunkStream:
    def __init__(self, fp: IO[bytes]) -> None:
        self.fp: IO[bytes] | None = fp
        self.queue: list[tuple[bytes, int, int]] | None = []

    def read(self) -> tuple[bytes, int, int]:
        """Fetch a new chunk. Returns header information."""
        cid = None

        assert self.fp is not None
        if self.queue:
            cid, pos, length = self.queue.pop()
            self.fp.seek(pos)
        else:
            s = self.fp.read(8)
            cid = s[4:]
            pos = self.fp.tell()
            length = i32(s)

        if not is_cid(cid):
            if not ImageFile.LOAD_TRUNCATED_IMAGES:
                msg = f"broken PNG file (chunk {repr(cid)})"
                raise SyntaxError(msg)

        return cid, pos, length

    def __enter__(self) -> ChunkStream:
        return self

    def __exit__(self, *args):
        self.close()

    def close(self) -> None:
        self.queue = self.fp = None

    def push(self, cid: bytes, pos: int, length: int) -> None:
        assert self.queue is not None
        self.queue.append((cid, pos, length))

    def call(self, cid, pos, length):
        """Call the appropriate chunk handler"""

        logger.debug("STREAM %r %s %s", cid, pos, length)
        return getattr(self, f"chunk_{cid.decode('ascii')}")(pos, length)

    def crc(self, cid: bytes, data: bytes) -> None:
        """Read and verify checksum"""

        # Skip CRC checks for ancillary chunks if allowed to load truncated
        # images
        # 5th byte of first char is 1 [specs, section 5.4]
        if ImageFile.LOAD_TRUNCATED_IMAGES and (cid[0] >> 5 & 1):
            self.crc_skip(cid, data)
            return

        assert self.fp is not None
        try:
            crc1 = _crc32(data, _crc32(cid))
            crc2 = i32(self.fp.read(4))
            if crc1 != crc2:
                msg = f"broken PNG file (bad header checksum in {repr(cid)})"
                raise SyntaxError(msg)
        except struct.error as e:
            msg = f"broken PNG file (incomplete checksum in {repr(cid)})"
            raise SyntaxError(msg) from e

    def crc_skip(self, cid: bytes, data: bytes) -> None:
        """Read checksum"""

        assert self.fp is not None
        self.fp.read(4)

    def verify(self, endchunk: bytes = b"IEND") -> list[bytes]:
        # Simple approach; just calculate checksum for all remaining
        # blocks.  Must be called directly after open.

        cids = []

        while True:
            try:
                cid, pos, length = self.read()
            except struct.error as e:
                msg = "truncated PNG file"
                raise OSError(msg) from e

            if cid == endchunk:
                break
            self.crc(cid, ImageFile._safe_read(self.fp, length))
            cids.append(cid)

        return cids


class iTXt(str):
    """
    Subclass of string to allow iTXt chunks to look like strings while
    keeping their extra information

    """

    @staticmethod
    def __new__(cls, text, lang=None, tkey=None):
        """
        :param cls: the class to use when creating the instance
        :param text: value for this key
        :param lang: language code
        :param tkey: UTF-8 version of the key name
        """

        self = str.__new__(cls, text)
        self.lang = lang
        self.tkey = tkey
        return self


class PngInfo:
    """
    PNG chunk container (for use with save(pnginfo=))

    """

    def __init__(self):
        self.chunks = []

    def add(self, cid, data, after_idat=False):
        """Appends an arbitrary chunk. Use with caution.

        :param cid: a byte string, 4 bytes long.
        :param data: a byte string of the encoded data
        :param after_idat: for use with private chunks. Whether the chunk
                           should be written after IDAT

        """

        chunk = [cid, data]
        if after_idat:
            chunk.append(True)
        self.chunks.append(tuple(chunk))

    def add_itxt(self, key, value, lang="", tkey="", zip=False):
        """Appends an iTXt chunk.

        :param key: latin-1 encodable text key name
        :param value: value for this key
        :param lang: language code
        :param tkey: UTF-8 version of the key name
        :param zip: compression flag

        """

        if not isinstance(key, bytes):
            key = key.encode("latin-1", "strict")
        if not isinstance(value, bytes):
            value = value.encode("utf-8", "strict")
        if not isinstance(lang, bytes):
            lang = lang.encode("utf-8", "strict")
        if not isinstance(tkey, bytes):
            tkey = tkey.encode("utf-8", "strict")

        if zip:
            self.add(
                b"iTXt",
                key + b"\0\x01\0" + lang + b"\0" + tkey + b"\0" + zlib.compress(value),
            )
        else:
            self.add(b"iTXt", key + b"\0\0\0" + lang + b"\0" + tkey + b"\0" + value)

    def add_text(self, key, value, zip=False):
        """Appends a text chunk.

        :param key: latin-1 encodable text key name
        :param value: value for this key, text or an
           :py:class:`PIL.PngImagePlugin.iTXt` instance
        :param zip: compression flag

        """
        if isinstance(value, iTXt):
            return self.add_itxt(key, value, value.lang, value.tkey, zip=zip)

        # The tEXt chunk stores latin-1 text
        if not isinstance(value, bytes):
            try:
                value = value.encode("latin-1", "strict")
            except UnicodeError:
                return self.add_itxt(key, value, zip=zip)

        if not isinstance(key, bytes):
            key = key.encode("latin-1", "strict")

        if zip:
            self.add(b"zTXt", key + b"\0\0" + zlib.compress(value))
        else:
            self.add(b"tEXt", key + b"\0" + value)


# --------------------------------------------------------------------
# PNG image stream (IHDR/IEND)


class PngStream(ChunkStream):
    def __init__(self, fp):
        super().__init__(fp)

        # local copies of Image attributes
        self.im_info = {}
        self.im_text = {}
        self.im_size = (0, 0)
        self.im_mode = None
        self.im_tile = None
        self.im_palette = None
        self.im_custom_mimetype = None
        self.im_n_frames = None
        self._seq_num = None
        self.rewind_state = None

        self.text_memory = 0

    def check_text_memory(self, chunklen: int) -> None:
        self.text_memory += chunklen
        if self.text_memory > MAX_TEXT_MEMORY:
            msg = (
                "Too much memory used in text chunks: "
                f"{self.text_memory}>MAX_TEXT_MEMORY"
            )
            raise ValueError(msg)

    def save_rewind(self) -> None:
        self.rewind_state = {
            "info": self.im_info.copy(),
            "tile": self.im_tile,
            "seq_num": self._seq_num,
        }

    def rewind(self) -> None:
        self.im_info = self.rewind_state["info"].copy()
        self.im_tile = self.rewind_state["tile"]
        self._seq_num = self.rewind_state["seq_num"]

    def chunk_iCCP(self, pos: int, length: int) -> bytes:
        # ICC profile
        s = ImageFile._safe_read(self.fp, length)
        # according to PNG spec, the iCCP chunk contains:
        # Profile name  1-79 bytes (character string)
        # Null separator        1 byte (null character)
        # Compression method    1 byte (0)
        # Compressed profile    n bytes (zlib with deflate compression)
        i = s.find(b"\0")
        logger.debug("iCCP profile name %r", s[:i])
        comp_method = s[i + 1]
        logger.debug("Compression method %s", comp_method)
        if comp_method != 0:
            msg = f"Unknown compression method {comp_method} in iCCP chunk"
            raise SyntaxError(msg)
        try:
            icc_profile = _safe_zlib_decompress(s[i + 2 :])
        except ValueError:
            if ImageFile.LOAD_TRUNCATED_IMAGES:
                icc_profile = None
            else:
                raise
        except zlib.error:
            icc_profile = None  # FIXME
        self.im_info["icc_profile"] = icc_profile
        return s

    def chunk_IHDR(self, pos: int, length: int) -> bytes:
        # image header
        s = ImageFile._safe_read(self.fp, length)
        if length < 13:
            if ImageFile.LOAD_TRUNCATED_IMAGES:
                return s
            msg = "Truncated IHDR chunk"
            raise ValueError(msg)
        self.im_size = i32(s, 0), i32(s, 4)
        try:
            self.im_mode, self.im_rawmode = _MODES[(s[8], s[9])]
        except Exception:
            pass
        if s[12]:
            self.im_info["interlace"] = 1
        if s[11]:
            msg = "unknown filter category"
            raise SyntaxError(msg)
        return s

    def chunk_IDAT(self, pos, length):
        # image data
        if "bbox" in self.im_info:
            tile = [("zip", self.im_info["bbox"], pos, self.im_rawmode)]
        else:
            if self.im_n_frames is not None:
                self.im_info["default_image"] = True
            tile = [("zip", (0, 0) + self.im_size, pos, self.im_rawmode)]
        self.im_tile = tile
        self.im_idat = length
        msg = "image data found"
        raise EOFError(msg)

    def chunk_IEND(self, pos, length):
        msg = "end of PNG image"
        raise EOFError(msg)

    def chunk_PLTE(self, pos: int, length: int) -> bytes:
        # palette
        s = ImageFile._safe_read(self.fp, length)
        if self.im_mode == "P":
            self.im_palette = "RGB", s
        return s

    def chunk_tRNS(self, pos: int, length: int) -> bytes:
        # transparency
        s = ImageFile._safe_read(self.fp, length)
        if self.im_mode == "P":
            if _simple_palette.match(s):
                # tRNS contains only one full-transparent entry,
                # other entries are full opaque
                i = s.find(b"\0")
                if i >= 0:
                    self.im_info["transparency"] = i
            else:
                # otherwise, we have a byte string with one alpha value
                # for each palette entry
                self.im_info["transparency"] = s
        elif self.im_mode in ("1", "L", "I;16"):
            self.im_info["transparency"] = i16(s)
        elif self.im_mode == "RGB":
            self.im_info["transparency"] = i16(s), i16(s, 2), i16(s, 4)
        return s

    def chunk_gAMA(self, pos: int, length: int) -> bytes:
        # gamma setting
        s = ImageFile._safe_read(self.fp, length)
        self.im_info["gamma"] = i32(s) / 100000.0
        return s

    def chunk_cHRM(self, pos: int, length: int) -> bytes:
        # chromaticity, 8 unsigned ints, actual value is scaled by 100,000
        # WP x,y, Red x,y, Green x,y Blue x,y

        s = ImageFile._safe_read(self.fp, length)
        raw_vals = struct.unpack(">%dI" % (len(s) // 4), s)
        self.im_info["chromaticity"] = tuple(elt / 100000.0 for elt in raw_vals)
        return s

    def chunk_sRGB(self, pos: int, length: int) -> bytes:
        # srgb rendering intent, 1 byte
        # 0 perceptual
        # 1 relative colorimetric
        # 2 saturation
        # 3 absolute colorimetric

        s = ImageFile._safe_read(self.fp, length)
        if length < 1:
            if ImageFile.LOAD_TRUNCATED_IMAGES:
                return s
            msg = "Truncated sRGB chunk"
            raise ValueError(msg)
        self.im_info["srgb"] = s[0]
        return s

    def chunk_pHYs(self, pos: int, length: int) -> bytes:
        # pixels per unit
        s = ImageFile._safe_read(self.fp, length)
        if length < 9:
            if ImageFile.LOAD_TRUNCATED_IMAGES:
                return s
            msg = "Truncated pHYs chunk"
            raise ValueError(msg)
        px, py = i32(s, 0), i32(s, 4)
        unit = s[8]
        if unit == 1:  # meter
            dpi = px * 0.0254, py * 0.0254
            self.im_info["dpi"] = dpi
        elif unit == 0:
            self.im_info["aspect"] = px, py
        return s

    def chunk_tEXt(self, pos: int, length: int) -> bytes:
        # text
        s = ImageFile._safe_read(self.fp, length)
        try:
            k, v = s.split(b"\0", 1)
        except ValueError:
            # fallback for broken tEXt tags
            k = s
            v = b""
        if k:
            k = k.decode("latin-1", "strict")
            v_str = v.decode("latin-1", "replace")

            self.im_info[k] = v if k == "exif" else v_str
            self.im_text[k] = v_str
            self.check_text_memory(len(v_str))

        return s

    def chunk_zTXt(self, pos: int, length: int) -> bytes:
        # compressed text
        s = ImageFile._safe_read(self.fp, length)
        try:
            k, v = s.split(b"\0", 1)
        except ValueError:
            k = s
            v = b""
        if v:
            comp_method = v[0]
        else:
            comp_method = 0
        if comp_method != 0:
            msg = f"Unknown compression method {comp_method} in zTXt chunk"
            raise SyntaxError(msg)
        try:
            v = _safe_zlib_decompress(v[1:])
        except ValueError:
            if ImageFile.LOAD_TRUNCATED_IMAGES:
                v = b""
            else:
                raise
        except zlib.error:
            v = b""

        if k:
            k = k.decode("latin-1", "strict")
            v = v.decode("latin-1", "replace")

            self.im_info[k] = self.im_text[k] = v
            self.check_text_memory(len(v))

        return s

    def chunk_iTXt(self, pos: int, length: int) -> bytes:
        # international text
        r = s = ImageFile._safe_read(self.fp, length)
        try:
            k, r = r.split(b"\0", 1)
        except ValueError:
            return s
        if len(r) < 2:
            return s
        cf, cm, r = r[0], r[1], r[2:]
        try:
            lang, tk, v = r.split(b"\0", 2)
        except ValueError:
            return s
        if cf != 0:
            if cm == 0:
                try:
                    v = _safe_zlib_decompress(v)
                except ValueError:
                    if ImageFile.LOAD_TRUNCATED_IMAGES:
                        return s
                    else:
                        raise
                except zlib.error:
                    return s
            else:
                return s
        if k == b"XML:com.adobe.xmp":
            self.im_info["xmp"] = v
        try:
            k = k.decode("latin-1", "strict")
            lang = lang.decode("utf-8", "strict")
            tk = tk.decode("utf-8", "strict")
            v = v.decode("utf-8", "strict")
        except UnicodeError:
            return s

        self.im_info[k] = self.im_text[k] = iTXt(v, lang, tk)
        self.check_text_memory(len(v))

        return s

    def chunk_eXIf(self, pos: int, length: int) -> bytes:
        s = ImageFile._safe_read(self.fp, length)
        self.im_info["exif"] = b"Exif\x00\x00" + s
        return s

    # APNG chunks
    def chunk_acTL(self, pos: int, length: int) -> bytes:
        s = ImageFile._safe_read(self.fp, length)
        if length < 8:
            if ImageFile.LOAD_TRUNCATED_IMAGES:
                return s
            msg = "APNG contains truncated acTL chunk"
            raise ValueError(msg)
        if self.im_n_frames is not None:
            self.im_n_frames = None
            warnings.warn("Invalid APNG, will use default PNG image if possible")
            return s
        n_frames = i32(s)
        if n_frames == 0 or n_frames > 0x80000000:
            warnings.warn("Invalid APNG, will use default PNG image if possible")
            return s
        self.im_n_frames = n_frames
        self.im_info["loop"] = i32(s, 4)
        self.im_custom_mimetype = "image/apng"
        return s

    def chunk_fcTL(self, pos: int, length: int) -> bytes:
        s = ImageFile._safe_read(self.fp, length)
        if length < 26:
            if ImageFile.LOAD_TRUNCATED_IMAGES:
                return s
            msg = "APNG contains truncated fcTL chunk"
            raise ValueError(msg)
        seq = i32(s)
        if (self._seq_num is None and seq != 0) or (
            self._seq_num is not None and self._seq_num != seq - 1
        ):
            msg = "APNG contains frame sequence errors"
            raise SyntaxError(msg)
        self._seq_num = seq
        width, height = i32(s, 4), i32(s, 8)
        px, py = i32(s, 12), i32(s, 16)
        im_w, im_h = self.im_size
        if px + width > im_w or py + height > im_h:
            msg = "APNG contains invalid frames"
            raise SyntaxError(msg)
        self.im_info["bbox"] = (px, py, px + width, py + height)
        delay_num, delay_den = i16(s, 20), i16(s, 22)
        if delay_den == 0:
            delay_den = 100
        self.im_info["duration"] = float(delay_num) / float(delay_den) * 1000
        self.im_info["disposal"] = s[24]
        self.im_info["blend"] = s[25]
        return s

    def chunk_fdAT(self, pos: int, length: int) -> bytes:
        if length < 4:
            if ImageFile.LOAD_TRUNCATED_IMAGES:
                s = ImageFile._safe_read(self.fp, length)
                return s
            msg = "APNG contains truncated fDAT chunk"
            raise ValueError(msg)
        s = ImageFile._safe_read(self.fp, 4)
        seq = i32(s)
        if self._seq_num != seq - 1:
            msg = "APNG contains frame sequence errors"
            raise SyntaxError(msg)
        self._seq_num = seq
        return self.chunk_IDAT(pos + 4, length - 4)


# --------------------------------------------------------------------
# PNG reader


def _accept(prefix: bytes) -> bool:
    return prefix[:8] == _MAGIC


##
# Image plugin for PNG images.


class PngImageFile(ImageFile.ImageFile):
    format = "PNG"
    format_description = "Portable network graphics"

    def _open(self) -> None:
        if not _accept(self.fp.read(8)):
            msg = "not a PNG file"
            raise SyntaxError(msg)
        self._fp = self.fp
        self.__frame = 0

        #
        # Parse headers up to the first IDAT or fDAT chunk

        self.private_chunks: list[tuple[bytes, bytes] | tuple[bytes, bytes, bool]] = []
        self.png: PngStream | None = PngStream(self.fp)

        while True:
            #
            # get next chunk

            cid, pos, length = self.png.read()

            try:
                s = self.png.call(cid, pos, length)
            except EOFError:
                break
            except AttributeError:
                logger.debug("%r %s %s (unknown)", cid, pos, length)
                s = ImageFile._safe_read(self.fp, length)
                if cid[1:2].islower():
                    self.private_chunks.append((cid, s))

            self.png.crc(cid, s)

        #
        # Copy relevant attributes from the PngStream.  An alternative
        # would be to let the PngStream class modify these attributes
        # directly, but that introduces circular references which are
        # difficult to break if things go wrong in the decoder...
        # (believe me, I've tried ;-)

        self._mode = self.png.im_mode
        self._size = self.png.im_size
        self.info = self.png.im_info
        self._text = None
        self.tile = self.png.im_tile
        self.custom_mimetype = self.png.im_custom_mimetype
        self.n_frames = self.png.im_n_frames or 1
        self.default_image = self.info.get("default_image", False)

        if self.png.im_palette:
            rawmode, data = self.png.im_palette
            self.palette = ImagePalette.raw(rawmode, data)

        if cid == b"fdAT":
            self.__prepare_idat = length - 4
        else:
            self.__prepare_idat = length  # used by load_prepare()

        if self.png.im_n_frames is not None:
            self._close_exclusive_fp_after_loading = False
            self.png.save_rewind()
            self.__rewind_idat = self.__prepare_idat
            self.__rewind = self._fp.tell()
            if self.default_image:
                # IDAT chunk contains default image and not first animation frame
                self.n_frames += 1
            self._seek(0)
        self.is_animated = self.n_frames > 1

    @property
    def text(self):
        # experimental
        if self._text is None:
            # iTxt, tEXt and zTXt chunks may appear at the end of the file
            # So load the file to ensure that they are read
            if self.is_animated:
                frame = self.__frame
                # for APNG, seek to the final frame before loading
                self.seek(self.n_frames - 1)
            self.load()
            if self.is_animated:
                self.seek(frame)
        return self._text

    def verify(self) -> None:
        """Verify PNG file"""

        if self.fp is None:
            msg = "verify must be called directly after open"
            raise RuntimeError(msg)

        # back up to beginning of IDAT block
        self.fp.seek(self.tile[0][2] - 8)

        assert self.png is not None
        self.png.verify()
        self.png.close()

        if self._exclusive_fp:
            self.fp.close()
        self.fp = None

    def seek(self, frame: int) -> None:
        if not self._seek_check(frame):
            return
        if frame < self.__frame:
            self._seek(0, True)

        last_frame = self.__frame
        for f in range(self.__frame + 1, frame + 1):
            try:
                self._seek(f)
            except EOFError as e:
                self.seek(last_frame)
                msg = "no more images in APNG file"
                raise EOFError(msg) from e

    def _seek(self, frame, rewind=False):
        if frame == 0:
            if rewind:
                self._fp.seek(self.__rewind)
                self.png.rewind()
                self.__prepare_idat = self.__rewind_idat
                self.im = None
                if self.pyaccess:
                    self.pyaccess = None
                self.info = self.png.im_info
                self.tile = self.png.im_tile
                self.fp = self._fp
            self._prev_im = None
            self.dispose = None
            self.default_image = self.info.get("default_image", False)
            self.dispose_op = self.info.get("disposal")
            self.blend_op = self.info.get("blend")
            self.dispose_extent = self.info.get("bbox")
            self.__frame = 0
        else:
            if frame != self.__frame + 1:
                msg = f"cannot seek to frame {frame}"
                raise ValueError(msg)

            # ensure previous frame was loaded
            self.load()

            if self.dispose:
                self.im.paste(self.dispose, self.dispose_extent)
            self._prev_im = self.im.copy()

            self.fp = self._fp

            # advance to the next frame
            if self.__prepare_idat:
                ImageFile._safe_read(self.fp, self.__prepare_idat)
                self.__prepare_idat = 0
            frame_start = False
            while True:
                self.fp.read(4)  # CRC

                try:
                    cid, pos, length = self.png.read()
                except (struct.error, SyntaxError):
                    break

                if cid == b"IEND":
                    msg = "No more images in APNG file"
                    raise EOFError(msg)
                if cid == b"fcTL":
                    if frame_start:
                        # there must be at least one fdAT chunk between fcTL chunks
                        msg = "APNG missing frame data"
                        raise SyntaxError(msg)
                    frame_start = True

                try:
                    self.png.call(cid, pos, length)
                except UnicodeDecodeError:
                    break
                except EOFError:
                    if cid == b"fdAT":
                        length -= 4
                        if frame_start:
                            self.__prepare_idat = length
                            break
                    ImageFile._safe_read(self.fp, length)
                except AttributeError:
                    logger.debug("%r %s %s (unknown)", cid, pos, length)
                    ImageFile._safe_read(self.fp, length)

            self.__frame = frame
            self.tile = self.png.im_tile
            self.dispose_op = self.info.get("disposal")
            self.blend_op = self.info.get("blend")
            self.dispose_extent = self.info.get("bbox")

            if not self.tile:
                msg = "image not found in APNG frame"
                raise EOFError(msg)

        # setup frame disposal (actual disposal done when needed in the next _seek())
        if self._prev_im is None and self.dispose_op == Disposal.OP_PREVIOUS:
            self.dispose_op = Disposal.OP_BACKGROUND

        if self.dispose_op == Disposal.OP_PREVIOUS:
            self.dispose = self._prev_im.copy()
            self.dispose = self._crop(self.dispose, self.dispose_extent)
        elif self.dispose_op == Disposal.OP_BACKGROUND:
            self.dispose = Image.core.fill(self.mode, self.size)
            self.dispose = self._crop(self.dispose, self.dispose_extent)
        else:
            self.dispose = None

    def tell(self) -> int:
        return self.__frame

    def load_prepare(self) -> None:
        """internal: prepare to read PNG file"""

        if self.info.get("interlace"):
            self.decoderconfig = self.decoderconfig + (1,)

        self.__idat = self.__prepare_idat  # used by load_read()
        ImageFile.ImageFile.load_prepare(self)

    def load_read(self, read_bytes: int) -> bytes:
        """internal: read more image data"""

        assert self.png is not None
        while self.__idat == 0:
            # end of chunk, skip forward to next one

            self.fp.read(4)  # CRC

            cid, pos, length = self.png.read()

            if cid not in [b"IDAT", b"DDAT", b"fdAT"]:
                self.png.push(cid, pos, length)
                return b""

            if cid == b"fdAT":
                try:
                    self.png.call(cid, pos, length)
                except EOFError:
                    pass
                self.__idat = length - 4  # sequence_num has already been read
            else:
                self.__idat = length  # empty chunks are allowed

        # read more data from this chunk
        if read_bytes <= 0:
            read_bytes = self.__idat
        else:
            read_bytes = min(read_bytes, self.__idat)

        self.__idat = self.__idat - read_bytes

        return self.fp.read(read_bytes)

    def load_end(self) -> None:
        """internal: finished reading image data"""
        assert self.png is not None
        if self.__idat != 0:
            self.fp.read(self.__idat)
        while True:
            self.fp.read(4)  # CRC

            try:
                cid, pos, length = self.png.read()
            except (struct.error, SyntaxError):
                break

            if cid == b"IEND":
                break
            elif cid == b"fcTL" and self.is_animated:
                # start of the next frame, stop reading
                self.__prepare_idat = 0
                self.png.push(cid, pos, length)
                break

            try:
                self.png.call(cid, pos, length)
            except UnicodeDecodeError:
                break
            except EOFError:
                if cid == b"fdAT":
                    length -= 4
                try:
                    ImageFile._safe_read(self.fp, length)
                except OSError as e:
                    if ImageFile.LOAD_TRUNCATED_IMAGES:
                        break
                    else:
                        raise e
            except AttributeError:
                logger.debug("%r %s %s (unknown)", cid, pos, length)
                s = ImageFile._safe_read(self.fp, length)
                if cid[1:2].islower():
                    self.private_chunks.append((cid, s, True))
        self._text = self.png.im_text
        if not self.is_animated:
            self.png.close()
            self.png = None
        else:
            if self._prev_im and self.blend_op == Blend.OP_OVER:
                updated = self._crop(self.im, self.dispose_extent)
                if self.im.mode == "RGB" and "transparency" in self.info:
                    mask = updated.convert_transparent(
                        "RGBA", self.info["transparency"]
                    )
                else:
                    mask = updated.convert("RGBA")
                self._prev_im.paste(updated, self.dispose_extent, mask)
                self.im = self._prev_im
                if self.pyaccess:
                    self.pyaccess = None

    def _getexif(self) -> dict[str, Any] | None:
        if "exif" not in self.info:
            self.load()
        if "exif" not in self.info and "Raw profile type exif" not in self.info:
            return None
        return self.getexif()._get_merged_dict()

    def getexif(self):
        if "exif" not in self.info:
            self.load()

        return super().getexif()

<<<<<<< HEAD
=======
    def getxmp(self) -> dict[str, Any]:
        """
        Returns a dictionary containing the XMP tags.
        Requires defusedxml to be installed.

        :returns: XMP tags in a dictionary.
        """
        return (
            self._getxmp(self.info["XML:com.adobe.xmp"])
            if "XML:com.adobe.xmp" in self.info
            else {}
        )

>>>>>>> ca1caadd

# --------------------------------------------------------------------
# PNG writer

_OUTMODES = {
    # supported PIL modes, and corresponding rawmode, bit depth and color type
    "1": ("1", b"\x01", b"\x00"),
    "L;1": ("L;1", b"\x01", b"\x00"),
    "L;2": ("L;2", b"\x02", b"\x00"),
    "L;4": ("L;4", b"\x04", b"\x00"),
    "L": ("L", b"\x08", b"\x00"),
    "LA": ("LA", b"\x08", b"\x04"),
    "I": ("I;16B", b"\x10", b"\x00"),
    "I;16": ("I;16B", b"\x10", b"\x00"),
    "I;16B": ("I;16B", b"\x10", b"\x00"),
    "P;1": ("P;1", b"\x01", b"\x03"),
    "P;2": ("P;2", b"\x02", b"\x03"),
    "P;4": ("P;4", b"\x04", b"\x03"),
    "P": ("P", b"\x08", b"\x03"),
    "RGB": ("RGB", b"\x08", b"\x02"),
    "RGBA": ("RGBA", b"\x08", b"\x06"),
}


def putchunk(fp, cid, *data):
    """Write a PNG chunk (including CRC field)"""

    data = b"".join(data)

    fp.write(o32(len(data)) + cid)
    fp.write(data)
    crc = _crc32(data, _crc32(cid))
    fp.write(o32(crc))


class _idat:
    # wrap output from the encoder in IDAT chunks

    def __init__(self, fp, chunk):
        self.fp = fp
        self.chunk = chunk

    def write(self, data: bytes) -> None:
        self.chunk(self.fp, b"IDAT", data)


class _fdat:
    # wrap encoder output in fdAT chunks

    def __init__(self, fp, chunk, seq_num):
        self.fp = fp
        self.chunk = chunk
        self.seq_num = seq_num

    def write(self, data: bytes) -> None:
        self.chunk(self.fp, b"fdAT", o32(self.seq_num), data)
        self.seq_num += 1


def _write_multiple_frames(im, fp, chunk, rawmode, default_image, append_images):
    duration = im.encoderinfo.get("duration", im.info.get("duration", 0))
    loop = im.encoderinfo.get("loop", im.info.get("loop", 0))
    disposal = im.encoderinfo.get("disposal", im.info.get("disposal", Disposal.OP_NONE))
    blend = im.encoderinfo.get("blend", im.info.get("blend", Blend.OP_SOURCE))

    if default_image:
        chain = itertools.chain(append_images)
    else:
        chain = itertools.chain([im], append_images)

    im_frames = []
    frame_count = 0
    for im_seq in chain:
        for im_frame in ImageSequence.Iterator(im_seq):
            if im_frame.mode == rawmode:
                im_frame = im_frame.copy()
            else:
                im_frame = im_frame.convert(rawmode)
            encoderinfo = im.encoderinfo.copy()
            if isinstance(duration, (list, tuple)):
                encoderinfo["duration"] = duration[frame_count]
            if isinstance(disposal, (list, tuple)):
                encoderinfo["disposal"] = disposal[frame_count]
            if isinstance(blend, (list, tuple)):
                encoderinfo["blend"] = blend[frame_count]
            frame_count += 1

            if im_frames:
                previous = im_frames[-1]
                prev_disposal = previous["encoderinfo"].get("disposal")
                prev_blend = previous["encoderinfo"].get("blend")
                if prev_disposal == Disposal.OP_PREVIOUS and len(im_frames) < 2:
                    prev_disposal = Disposal.OP_BACKGROUND

                if prev_disposal == Disposal.OP_BACKGROUND:
                    base_im = previous["im"].copy()
                    dispose = Image.core.fill("RGBA", im.size, (0, 0, 0, 0))
                    bbox = previous["bbox"]
                    if bbox:
                        dispose = dispose.crop(bbox)
                    else:
                        bbox = (0, 0) + im.size
                    base_im.paste(dispose, bbox)
                elif prev_disposal == Disposal.OP_PREVIOUS:
                    base_im = im_frames[-2]["im"]
                else:
                    base_im = previous["im"]
                delta = ImageChops.subtract_modulo(
                    im_frame.convert("RGBA"), base_im.convert("RGBA")
                )
                bbox = delta.getbbox(alpha_only=False)
                if (
                    not bbox
                    and prev_disposal == encoderinfo.get("disposal")
                    and prev_blend == encoderinfo.get("blend")
                ):
                    previous["encoderinfo"]["duration"] += encoderinfo.get(
                        "duration", duration
                    )
                    continue
            else:
                bbox = None
            if "duration" not in encoderinfo:
                encoderinfo["duration"] = duration
            im_frames.append({"im": im_frame, "bbox": bbox, "encoderinfo": encoderinfo})

    if len(im_frames) == 1 and not default_image:
        return im_frames[0]["im"]

    # animation control
    chunk(
        fp,
        b"acTL",
        o32(len(im_frames)),  # 0: num_frames
        o32(loop),  # 4: num_plays
    )

    # default image IDAT (if it exists)
    if default_image:
        if im.mode != rawmode:
            im = im.convert(rawmode)
        ImageFile._save(im, _idat(fp, chunk), [("zip", (0, 0) + im.size, 0, rawmode)])

    seq_num = 0
    for frame, frame_data in enumerate(im_frames):
        im_frame = frame_data["im"]
        if not frame_data["bbox"]:
            bbox = (0, 0) + im_frame.size
        else:
            bbox = frame_data["bbox"]
            im_frame = im_frame.crop(bbox)
        size = im_frame.size
        encoderinfo = frame_data["encoderinfo"]
        frame_duration = int(round(encoderinfo["duration"]))
        frame_disposal = encoderinfo.get("disposal", disposal)
        frame_blend = encoderinfo.get("blend", blend)
        # frame control
        chunk(
            fp,
            b"fcTL",
            o32(seq_num),  # sequence_number
            o32(size[0]),  # width
            o32(size[1]),  # height
            o32(bbox[0]),  # x_offset
            o32(bbox[1]),  # y_offset
            o16(frame_duration),  # delay_numerator
            o16(1000),  # delay_denominator
            o8(frame_disposal),  # dispose_op
            o8(frame_blend),  # blend_op
        )
        seq_num += 1
        # frame data
        if frame == 0 and not default_image:
            # first frame must be in IDAT chunks for backwards compatibility
            ImageFile._save(
                im_frame,
                _idat(fp, chunk),
                [("zip", (0, 0) + im_frame.size, 0, rawmode)],
            )
        else:
            fdat_chunks = _fdat(fp, chunk, seq_num)
            ImageFile._save(
                im_frame,
                fdat_chunks,
                [("zip", (0, 0) + im_frame.size, 0, rawmode)],
            )
            seq_num = fdat_chunks.seq_num


def _save_all(im: Image.Image, fp: IO[bytes], filename: str) -> None:
    _save(im, fp, filename, save_all=True)


def _save(im, fp, filename, chunk=putchunk, save_all=False):
    # save an image to disk (called by the save method)

    if save_all:
        default_image = im.encoderinfo.get(
            "default_image", im.info.get("default_image")
        )
        modes = set()
        sizes = set()
        append_images = im.encoderinfo.get("append_images", [])
        for im_seq in itertools.chain([im], append_images):
            for im_frame in ImageSequence.Iterator(im_seq):
                modes.add(im_frame.mode)
                sizes.add(im_frame.size)
        for mode in ("RGBA", "RGB", "P"):
            if mode in modes:
                break
        else:
            mode = modes.pop()
        size = tuple(max(frame_size[i] for frame_size in sizes) for i in range(2))
    else:
        size = im.size
        mode = im.mode

    if mode == "P":
        #
        # attempt to minimize storage requirements for palette images
        if "bits" in im.encoderinfo:
            # number of bits specified by user
            colors = min(1 << im.encoderinfo["bits"], 256)
        else:
            # check palette contents
            if im.palette:
                colors = max(min(len(im.palette.getdata()[1]) // 3, 256), 1)
            else:
                colors = 256

        if colors <= 16:
            if colors <= 2:
                bits = 1
            elif colors <= 4:
                bits = 2
            else:
                bits = 4
            mode = f"{mode};{bits}"

    # encoder options
    im.encoderconfig = (
        im.encoderinfo.get("optimize", False),
        im.encoderinfo.get("compress_level", -1),
        im.encoderinfo.get("compress_type", -1),
        im.encoderinfo.get("dictionary", b""),
    )

    # get the corresponding PNG mode
    try:
        rawmode, bit_depth, color_type = _OUTMODES[mode]
    except KeyError as e:
        msg = f"cannot write mode {mode} as PNG"
        raise OSError(msg) from e

    #
    # write minimal PNG file

    fp.write(_MAGIC)

    chunk(
        fp,
        b"IHDR",
        o32(size[0]),  # 0: size
        o32(size[1]),
        bit_depth,
        color_type,
        b"\0",  # 10: compression
        b"\0",  # 11: filter category
        b"\0",  # 12: interlace flag
    )

    chunks = [b"cHRM", b"gAMA", b"sBIT", b"sRGB", b"tIME"]

    icc = im.encoderinfo.get("icc_profile", im.info.get("icc_profile"))
    if icc:
        # ICC profile
        # according to PNG spec, the iCCP chunk contains:
        # Profile name  1-79 bytes (character string)
        # Null separator        1 byte (null character)
        # Compression method    1 byte (0)
        # Compressed profile    n bytes (zlib with deflate compression)
        name = b"ICC Profile"
        data = name + b"\0\0" + zlib.compress(icc)
        chunk(fp, b"iCCP", data)

        # You must either have sRGB or iCCP.
        # Disallow sRGB chunks when an iCCP-chunk has been emitted.
        chunks.remove(b"sRGB")

    info = im.encoderinfo.get("pnginfo")
    if info:
        chunks_multiple_allowed = [b"sPLT", b"iTXt", b"tEXt", b"zTXt"]
        for info_chunk in info.chunks:
            cid, data = info_chunk[:2]
            if cid in chunks:
                chunks.remove(cid)
                chunk(fp, cid, data)
            elif cid in chunks_multiple_allowed:
                chunk(fp, cid, data)
            elif cid[1:2].islower():
                # Private chunk
                after_idat = info_chunk[2:3]
                if not after_idat:
                    chunk(fp, cid, data)

    if im.mode == "P":
        palette_byte_number = colors * 3
        palette_bytes = im.im.getpalette("RGB")[:palette_byte_number]
        while len(palette_bytes) < palette_byte_number:
            palette_bytes += b"\0"
        chunk(fp, b"PLTE", palette_bytes)

    transparency = im.encoderinfo.get("transparency", im.info.get("transparency", None))

    if transparency or transparency == 0:
        if im.mode == "P":
            # limit to actual palette size
            alpha_bytes = colors
            if isinstance(transparency, bytes):
                chunk(fp, b"tRNS", transparency[:alpha_bytes])
            else:
                transparency = max(0, min(255, transparency))
                alpha = b"\xFF" * transparency + b"\0"
                chunk(fp, b"tRNS", alpha[:alpha_bytes])
        elif im.mode in ("1", "L", "I", "I;16"):
            transparency = max(0, min(65535, transparency))
            chunk(fp, b"tRNS", o16(transparency))
        elif im.mode == "RGB":
            red, green, blue = transparency
            chunk(fp, b"tRNS", o16(red) + o16(green) + o16(blue))
        else:
            if "transparency" in im.encoderinfo:
                # don't bother with transparency if it's an RGBA
                # and it's in the info dict. It's probably just stale.
                msg = "cannot use transparency for this mode"
                raise OSError(msg)
    else:
        if im.mode == "P" and im.im.getpalettemode() == "RGBA":
            alpha = im.im.getpalette("RGBA", "A")
            alpha_bytes = colors
            chunk(fp, b"tRNS", alpha[:alpha_bytes])

    dpi = im.encoderinfo.get("dpi")
    if dpi:
        chunk(
            fp,
            b"pHYs",
            o32(int(dpi[0] / 0.0254 + 0.5)),
            o32(int(dpi[1] / 0.0254 + 0.5)),
            b"\x01",
        )

    if info:
        chunks = [b"bKGD", b"hIST"]
        for info_chunk in info.chunks:
            cid, data = info_chunk[:2]
            if cid in chunks:
                chunks.remove(cid)
                chunk(fp, cid, data)

    exif = im.encoderinfo.get("exif")
    if exif:
        if isinstance(exif, Image.Exif):
            exif = exif.tobytes(8)
        if exif.startswith(b"Exif\x00\x00"):
            exif = exif[6:]
        chunk(fp, b"eXIf", exif)

    if save_all:
        im = _write_multiple_frames(
            im, fp, chunk, rawmode, default_image, append_images
        )
    if im:
        ImageFile._save(im, _idat(fp, chunk), [("zip", (0, 0) + im.size, 0, rawmode)])

    if info:
        for info_chunk in info.chunks:
            cid, data = info_chunk[:2]
            if cid[1:2].islower():
                # Private chunk
                after_idat = info_chunk[2:3]
                if after_idat:
                    chunk(fp, cid, data)

    chunk(fp, b"IEND", b"")

    if hasattr(fp, "flush"):
        fp.flush()


# --------------------------------------------------------------------
# PNG chunk converter


def getchunks(im, **params):
    """Return a list of PNG chunks representing this image."""

    class collector:
        data = []

        def write(self, data: bytes) -> None:
            pass

        def append(self, chunk: bytes) -> None:
            self.data.append(chunk)

    def append(fp, cid, *data):
        data = b"".join(data)
        crc = o32(_crc32(data, _crc32(cid)))
        fp.append((cid, data, crc))

    fp = collector()

    try:
        im.encoderinfo = params
        _save(im, fp, None, append)
    finally:
        del im.encoderinfo

    return fp.data


# --------------------------------------------------------------------
# Registry

Image.register_open(PngImageFile.format, PngImageFile, _accept)
Image.register_save(PngImageFile.format, _save)
Image.register_save_all(PngImageFile.format, _save_all)

Image.register_extensions(PngImageFile.format, [".png", ".apng"])

Image.register_mime(PngImageFile.format, "image/png")<|MERGE_RESOLUTION|>--- conflicted
+++ resolved
@@ -1034,22 +1034,6 @@
 
         return super().getexif()
 
-<<<<<<< HEAD
-=======
-    def getxmp(self) -> dict[str, Any]:
-        """
-        Returns a dictionary containing the XMP tags.
-        Requires defusedxml to be installed.
-
-        :returns: XMP tags in a dictionary.
-        """
-        return (
-            self._getxmp(self.info["XML:com.adobe.xmp"])
-            if "XML:com.adobe.xmp" in self.info
-            else {}
-        )
-
->>>>>>> ca1caadd
 
 # --------------------------------------------------------------------
 # PNG writer
