#
# The Python Imaging Library.
# $Id$
#
# PNG support code
#
# See "PNG (Portable Network Graphics) Specification, version 1.0;
# W3C Recommendation", 1996-10-01, Thomas Boutell (ed.).
#
# history:
# 1996-05-06 fl   Created (couldn't resist it)
# 1996-12-14 fl   Upgraded, added read and verify support (0.2)
# 1996-12-15 fl   Separate PNG stream parser
# 1996-12-29 fl   Added write support, added getchunks
# 1996-12-30 fl   Eliminated circular references in decoder (0.3)
# 1998-07-12 fl   Read/write 16-bit images as mode I (0.4)
# 2001-02-08 fl   Added transparency support (from Zircon) (0.5)
# 2001-04-16 fl   Don't close data source in "open" method (0.6)
# 2004-02-24 fl   Don't even pretend to support interlaced files (0.7)
# 2004-08-31 fl   Do basic sanity check on chunk identifiers (0.8)
# 2004-09-20 fl   Added PngInfo chunk container
# 2004-12-18 fl   Added DPI read support (based on code by Niki Spahiev)
# 2008-08-13 fl   Added tRNS support for RGB images
# 2009-03-06 fl   Support for preserving ICC profiles (by Florian Hoech)
# 2009-03-08 fl   Added zTXT support (from Lowell Alleman)
# 2009-03-29 fl   Read interlaced PNG files (from Conrado Porto Lopes Gouvua)
#
# Copyright (c) 1997-2009 by Secret Labs AB
# Copyright (c) 1996 by Fredrik Lundh
#
# See the README file for information on usage and redistribution.
#
from __future__ import annotations

import itertools
import logging
import re
import struct
import warnings
import zlib
from enum import IntEnum
from typing import IO, TYPE_CHECKING, Any, NoReturn

from . import Image, ImageChops, ImageFile, ImagePalette, ImageSequence
from ._binary import i16be as i16
from ._binary import i32be as i32
from ._binary import o8
from ._binary import o16be as o16
from ._binary import o32be as o32

if TYPE_CHECKING:
    from . import _imaging

logger = logging.getLogger(__name__)

is_cid = re.compile(rb"\w\w\w\w").match


_MAGIC = b"\211PNG\r\n\032\n"


_MODES = {
    # supported bits/color combinations, and corresponding modes/rawmodes
    # Grayscale
    (1, 0): ("1", "1"),
    (2, 0): ("L", "L;2"),
    (4, 0): ("L", "L;4"),
    (8, 0): ("L", "L"),
    (16, 0): ("I;16", "I;16B"),
    # Truecolour
    (8, 2): ("RGB", "RGB"),
    (16, 2): ("RGB", "RGB;16B"),
    # Indexed-colour
    (1, 3): ("P", "P;1"),
    (2, 3): ("P", "P;2"),
    (4, 3): ("P", "P;4"),
    (8, 3): ("P", "P"),
    # Grayscale with alpha
    (8, 4): ("LA", "LA"),
    (16, 4): ("RGBA", "LA;16B"),  # LA;16B->LA not yet available
    # Truecolour with alpha
    (8, 6): ("RGBA", "RGBA"),
    (16, 6): ("RGBA", "RGBA;16B"),
}


_simple_palette = re.compile(b"^\xff*\x00\xff*$")

MAX_TEXT_CHUNK = ImageFile.SAFEBLOCK
"""
Maximum decompressed size for a iTXt or zTXt chunk.
Eliminates decompression bombs where compressed chunks can expand 1000x.
See :ref:`Text in PNG File Format<png-text>`.
"""
MAX_TEXT_MEMORY = 64 * MAX_TEXT_CHUNK
"""
Set the maximum total text chunk size.
See :ref:`Text in PNG File Format<png-text>`.
"""


# APNG frame disposal modes
class Disposal(IntEnum):
    OP_NONE = 0
    """
    No disposal is done on this frame before rendering the next frame.
    See :ref:`Saving APNG sequences<apng-saving>`.
    """
    OP_BACKGROUND = 1
    """
    This frame’s modified region is cleared to fully transparent black before rendering
    the next frame.
    See :ref:`Saving APNG sequences<apng-saving>`.
    """
    OP_PREVIOUS = 2
    """
    This frame’s modified region is reverted to the previous frame’s contents before
    rendering the next frame.
    See :ref:`Saving APNG sequences<apng-saving>`.
    """


# APNG frame blend modes
class Blend(IntEnum):
    OP_SOURCE = 0
    """
    All color components of this frame, including alpha, overwrite the previous output
    image contents.
    See :ref:`Saving APNG sequences<apng-saving>`.
    """
    OP_OVER = 1
    """
    This frame should be alpha composited with the previous output image contents.
    See :ref:`Saving APNG sequences<apng-saving>`.
    """


def _safe_zlib_decompress(s):
    dobj = zlib.decompressobj()
    plaintext = dobj.decompress(s, MAX_TEXT_CHUNK)
    if dobj.unconsumed_tail:
        msg = "Decompressed Data Too Large"
        raise ValueError(msg)
    return plaintext


def _crc32(data, seed=0):
    return zlib.crc32(data, seed) & 0xFFFFFFFF


# --------------------------------------------------------------------
# Support classes.  Suitable for PNG and related formats like MNG etc.


class ChunkStream:
    def __init__(self, fp: IO[bytes]) -> None:
        self.fp: IO[bytes] | None = fp
        self.queue: list[tuple[bytes, int, int]] | None = []

    def read(self) -> tuple[bytes, int, int]:
        """Fetch a new chunk. Returns header information."""
        cid = None

        assert self.fp is not None
        if self.queue:
            cid, pos, length = self.queue.pop()
            self.fp.seek(pos)
        else:
            s = self.fp.read(8)
            cid = s[4:]
            pos = self.fp.tell()
            length = i32(s)

        if not is_cid(cid):
            if not ImageFile.LOAD_TRUNCATED_IMAGES:
                msg = f"broken PNG file (chunk {repr(cid)})"
                raise SyntaxError(msg)

        return cid, pos, length

    def __enter__(self) -> ChunkStream:
        return self

    def __exit__(self, *args: object) -> None:
        self.close()

    def close(self) -> None:
        self.queue = self.fp = None

    def push(self, cid: bytes, pos: int, length: int) -> None:
        assert self.queue is not None
        self.queue.append((cid, pos, length))

    def call(self, cid, pos, length):
        """Call the appropriate chunk handler"""

        logger.debug("STREAM %r %s %s", cid, pos, length)
        return getattr(self, f"chunk_{cid.decode('ascii')}")(pos, length)

    def crc(self, cid: bytes, data: bytes) -> None:
        """Read and verify checksum"""

        # Skip CRC checks for ancillary chunks if allowed to load truncated
        # images
        # 5th byte of first char is 1 [specs, section 5.4]
        if ImageFile.LOAD_TRUNCATED_IMAGES and (cid[0] >> 5 & 1):
            self.crc_skip(cid, data)
            return

        assert self.fp is not None
        try:
            crc1 = _crc32(data, _crc32(cid))
            crc2 = i32(self.fp.read(4))
            if crc1 != crc2:
                msg = f"broken PNG file (bad header checksum in {repr(cid)})"
                raise SyntaxError(msg)
        except struct.error as e:
            msg = f"broken PNG file (incomplete checksum in {repr(cid)})"
            raise SyntaxError(msg) from e

    def crc_skip(self, cid: bytes, data: bytes) -> None:
        """Read checksum"""

        assert self.fp is not None
        self.fp.read(4)

    def verify(self, endchunk: bytes = b"IEND") -> list[bytes]:
        # Simple approach; just calculate checksum for all remaining
        # blocks.  Must be called directly after open.

        cids = []

        while True:
            try:
                cid, pos, length = self.read()
            except struct.error as e:
                msg = "truncated PNG file"
                raise OSError(msg) from e

            if cid == endchunk:
                break
            self.crc(cid, ImageFile._safe_read(self.fp, length))
            cids.append(cid)

        return cids


class iTXt(str):
    """
    Subclass of string to allow iTXt chunks to look like strings while
    keeping their extra information

    """

    lang: str | bytes | None
    tkey: str | bytes | None

    @staticmethod
    def __new__(cls, text, lang=None, tkey=None):
        """
        :param cls: the class to use when creating the instance
        :param text: value for this key
        :param lang: language code
        :param tkey: UTF-8 version of the key name
        """

        self = str.__new__(cls, text)
        self.lang = lang
        self.tkey = tkey
        return self


class PngInfo:
    """
    PNG chunk container (for use with save(pnginfo=))

    """

    def __init__(self) -> None:
        self.chunks: list[tuple[bytes, bytes, bool]] = []

    def add(self, cid: bytes, data: bytes, after_idat: bool = False) -> None:
        """Appends an arbitrary chunk. Use with caution.

        :param cid: a byte string, 4 bytes long.
        :param data: a byte string of the encoded data
        :param after_idat: for use with private chunks. Whether the chunk
                           should be written after IDAT

        """

        self.chunks.append((cid, data, after_idat))

    def add_itxt(
        self,
        key: str | bytes,
        value: str | bytes,
        lang: str | bytes = "",
        tkey: str | bytes = "",
        zip: bool = False,
    ) -> None:
        """Appends an iTXt chunk.

        :param key: latin-1 encodable text key name
        :param value: value for this key
        :param lang: language code
        :param tkey: UTF-8 version of the key name
        :param zip: compression flag

        """

        if not isinstance(key, bytes):
            key = key.encode("latin-1", "strict")
        if not isinstance(value, bytes):
            value = value.encode("utf-8", "strict")
        if not isinstance(lang, bytes):
            lang = lang.encode("utf-8", "strict")
        if not isinstance(tkey, bytes):
            tkey = tkey.encode("utf-8", "strict")

        if zip:
            self.add(
                b"iTXt",
                key + b"\0\x01\0" + lang + b"\0" + tkey + b"\0" + zlib.compress(value),
            )
        else:
            self.add(b"iTXt", key + b"\0\0\0" + lang + b"\0" + tkey + b"\0" + value)

    def add_text(
        self, key: str | bytes, value: str | bytes | iTXt, zip: bool = False
    ) -> None:
        """Appends a text chunk.

        :param key: latin-1 encodable text key name
        :param value: value for this key, text or an
           :py:class:`PIL.PngImagePlugin.iTXt` instance
        :param zip: compression flag

        """
        if isinstance(value, iTXt):
            return self.add_itxt(
                key,
                value,
                value.lang if value.lang is not None else b"",
                value.tkey if value.tkey is not None else b"",
                zip=zip,
            )

        # The tEXt chunk stores latin-1 text
        if not isinstance(value, bytes):
            try:
                value = value.encode("latin-1", "strict")
            except UnicodeError:
                return self.add_itxt(key, value, zip=zip)

        if not isinstance(key, bytes):
            key = key.encode("latin-1", "strict")

        if zip:
            self.add(b"zTXt", key + b"\0\0" + zlib.compress(value))
        else:
            self.add(b"tEXt", key + b"\0" + value)


# --------------------------------------------------------------------
# PNG image stream (IHDR/IEND)


class PngStream(ChunkStream):
    def __init__(self, fp):
        super().__init__(fp)

        # local copies of Image attributes
        self.im_info = {}
        self.im_text = {}
        self.im_size = (0, 0)
        self.im_mode = None
        self.im_tile = None
        self.im_palette = None
        self.im_custom_mimetype = None
        self.im_n_frames = None
        self._seq_num = None
        self.rewind_state = None

        self.text_memory = 0

    def check_text_memory(self, chunklen: int) -> None:
        self.text_memory += chunklen
        if self.text_memory > MAX_TEXT_MEMORY:
            msg = (
                "Too much memory used in text chunks: "
                f"{self.text_memory}>MAX_TEXT_MEMORY"
            )
            raise ValueError(msg)

    def save_rewind(self) -> None:
        self.rewind_state = {
            "info": self.im_info.copy(),
            "tile": self.im_tile,
            "seq_num": self._seq_num,
        }

    def rewind(self) -> None:
        self.im_info = self.rewind_state["info"].copy()
        self.im_tile = self.rewind_state["tile"]
        self._seq_num = self.rewind_state["seq_num"]

    def chunk_iCCP(self, pos: int, length: int) -> bytes:
        # ICC profile
        s = ImageFile._safe_read(self.fp, length)
        # according to PNG spec, the iCCP chunk contains:
        # Profile name  1-79 bytes (character string)
        # Null separator        1 byte (null character)
        # Compression method    1 byte (0)
        # Compressed profile    n bytes (zlib with deflate compression)
        i = s.find(b"\0")
        logger.debug("iCCP profile name %r", s[:i])
        comp_method = s[i + 1]
        logger.debug("Compression method %s", comp_method)
        if comp_method != 0:
            msg = f"Unknown compression method {comp_method} in iCCP chunk"
            raise SyntaxError(msg)
        try:
            icc_profile = _safe_zlib_decompress(s[i + 2 :])
        except ValueError:
            if ImageFile.LOAD_TRUNCATED_IMAGES:
                icc_profile = None
            else:
                raise
        except zlib.error:
            icc_profile = None  # FIXME
        self.im_info["icc_profile"] = icc_profile
        return s

    def chunk_IHDR(self, pos: int, length: int) -> bytes:
        # image header
        s = ImageFile._safe_read(self.fp, length)
        if length < 13:
            if ImageFile.LOAD_TRUNCATED_IMAGES:
                return s
            msg = "Truncated IHDR chunk"
            raise ValueError(msg)
        self.im_size = i32(s, 0), i32(s, 4)
        try:
            self.im_mode, self.im_rawmode = _MODES[(s[8], s[9])]
        except Exception:
            pass
        if s[12]:
            self.im_info["interlace"] = 1
        if s[11]:
            msg = "unknown filter category"
            raise SyntaxError(msg)
        return s

    def chunk_IDAT(self, pos: int, length: int) -> NoReturn:
        # image data
        if "bbox" in self.im_info:
            tile = [("zip", self.im_info["bbox"], pos, self.im_rawmode)]
        else:
            if self.im_n_frames is not None:
                self.im_info["default_image"] = True
            tile = [("zip", (0, 0) + self.im_size, pos, self.im_rawmode)]
        self.im_tile = tile
        self.im_idat = length
        msg = "image data found"
        raise EOFError(msg)

    def chunk_IEND(self, pos: int, length: int) -> NoReturn:
        msg = "end of PNG image"
        raise EOFError(msg)

    def chunk_PLTE(self, pos: int, length: int) -> bytes:
        # palette
        s = ImageFile._safe_read(self.fp, length)
        if self.im_mode == "P":
            self.im_palette = "RGB", s
        return s

    def chunk_tRNS(self, pos: int, length: int) -> bytes:
        # transparency
        s = ImageFile._safe_read(self.fp, length)
        if self.im_mode == "P":
            if _simple_palette.match(s):
                # tRNS contains only one full-transparent entry,
                # other entries are full opaque
                i = s.find(b"\0")
                if i >= 0:
                    self.im_info["transparency"] = i
            else:
                # otherwise, we have a byte string with one alpha value
                # for each palette entry
                self.im_info["transparency"] = s
        elif self.im_mode in ("1", "L", "I;16"):
            self.im_info["transparency"] = i16(s)
        elif self.im_mode == "RGB":
            self.im_info["transparency"] = i16(s), i16(s, 2), i16(s, 4)
        return s

    def chunk_gAMA(self, pos: int, length: int) -> bytes:
        # gamma setting
        s = ImageFile._safe_read(self.fp, length)
        self.im_info["gamma"] = i32(s) / 100000.0
        return s

    def chunk_cHRM(self, pos: int, length: int) -> bytes:
        # chromaticity, 8 unsigned ints, actual value is scaled by 100,000
        # WP x,y, Red x,y, Green x,y Blue x,y

        s = ImageFile._safe_read(self.fp, length)
        raw_vals = struct.unpack(">%dI" % (len(s) // 4), s)
        self.im_info["chromaticity"] = tuple(elt / 100000.0 for elt in raw_vals)
        return s

    def chunk_sRGB(self, pos: int, length: int) -> bytes:
        # srgb rendering intent, 1 byte
        # 0 perceptual
        # 1 relative colorimetric
        # 2 saturation
        # 3 absolute colorimetric

        s = ImageFile._safe_read(self.fp, length)
        if length < 1:
            if ImageFile.LOAD_TRUNCATED_IMAGES:
                return s
            msg = "Truncated sRGB chunk"
            raise ValueError(msg)
        self.im_info["srgb"] = s[0]
        return s

    def chunk_pHYs(self, pos: int, length: int) -> bytes:
        # pixels per unit
        s = ImageFile._safe_read(self.fp, length)
        if length < 9:
            if ImageFile.LOAD_TRUNCATED_IMAGES:
                return s
            msg = "Truncated pHYs chunk"
            raise ValueError(msg)
        px, py = i32(s, 0), i32(s, 4)
        unit = s[8]
        if unit == 1:  # meter
            dpi = px * 0.0254, py * 0.0254
            self.im_info["dpi"] = dpi
        elif unit == 0:
            self.im_info["aspect"] = px, py
        return s

    def chunk_tEXt(self, pos: int, length: int) -> bytes:
        # text
        s = ImageFile._safe_read(self.fp, length)
        try:
            k, v = s.split(b"\0", 1)
        except ValueError:
            # fallback for broken tEXt tags
            k = s
            v = b""
        if k:
            k = k.decode("latin-1", "strict")
            v_str = v.decode("latin-1", "replace")

            self.im_info[k] = v if k == "exif" else v_str
            self.im_text[k] = v_str
            self.check_text_memory(len(v_str))

        return s

    def chunk_zTXt(self, pos: int, length: int) -> bytes:
        # compressed text
        s = ImageFile._safe_read(self.fp, length)
        try:
            k, v = s.split(b"\0", 1)
        except ValueError:
            k = s
            v = b""
        if v:
            comp_method = v[0]
        else:
            comp_method = 0
        if comp_method != 0:
            msg = f"Unknown compression method {comp_method} in zTXt chunk"
            raise SyntaxError(msg)
        try:
            v = _safe_zlib_decompress(v[1:])
        except ValueError:
            if ImageFile.LOAD_TRUNCATED_IMAGES:
                v = b""
            else:
                raise
        except zlib.error:
            v = b""

        if k:
            k = k.decode("latin-1", "strict")
            v = v.decode("latin-1", "replace")

            self.im_info[k] = self.im_text[k] = v
            self.check_text_memory(len(v))

        return s

    def chunk_iTXt(self, pos: int, length: int) -> bytes:
        # international text
        r = s = ImageFile._safe_read(self.fp, length)
        try:
            k, r = r.split(b"\0", 1)
        except ValueError:
            return s
        if len(r) < 2:
            return s
        cf, cm, r = r[0], r[1], r[2:]
        try:
            lang, tk, v = r.split(b"\0", 2)
        except ValueError:
            return s
        if cf != 0:
            if cm == 0:
                try:
                    v = _safe_zlib_decompress(v)
                except ValueError:
                    if ImageFile.LOAD_TRUNCATED_IMAGES:
                        return s
                    else:
                        raise
                except zlib.error:
                    return s
            else:
                return s
        if k == b"XML:com.adobe.xmp":
            self.im_info["xmp"] = v
        try:
            k = k.decode("latin-1", "strict")
            lang = lang.decode("utf-8", "strict")
            tk = tk.decode("utf-8", "strict")
            v = v.decode("utf-8", "strict")
        except UnicodeError:
            return s

        self.im_info[k] = self.im_text[k] = iTXt(v, lang, tk)
        self.check_text_memory(len(v))

        return s

    def chunk_eXIf(self, pos: int, length: int) -> bytes:
        s = ImageFile._safe_read(self.fp, length)
        self.im_info["exif"] = b"Exif\x00\x00" + s
        return s

    # APNG chunks
    def chunk_acTL(self, pos: int, length: int) -> bytes:
        s = ImageFile._safe_read(self.fp, length)
        if length < 8:
            if ImageFile.LOAD_TRUNCATED_IMAGES:
                return s
            msg = "APNG contains truncated acTL chunk"
            raise ValueError(msg)
        if self.im_n_frames is not None:
            self.im_n_frames = None
            warnings.warn("Invalid APNG, will use default PNG image if possible")
            return s
        n_frames = i32(s)
        if n_frames == 0 or n_frames > 0x80000000:
            warnings.warn("Invalid APNG, will use default PNG image if possible")
            return s
        self.im_n_frames = n_frames
        self.im_info["loop"] = i32(s, 4)
        self.im_custom_mimetype = "image/apng"
        return s

    def chunk_fcTL(self, pos: int, length: int) -> bytes:
        s = ImageFile._safe_read(self.fp, length)
        if length < 26:
            if ImageFile.LOAD_TRUNCATED_IMAGES:
                return s
            msg = "APNG contains truncated fcTL chunk"
            raise ValueError(msg)
        seq = i32(s)
        if (self._seq_num is None and seq != 0) or (
            self._seq_num is not None and self._seq_num != seq - 1
        ):
            msg = "APNG contains frame sequence errors"
            raise SyntaxError(msg)
        self._seq_num = seq
        width, height = i32(s, 4), i32(s, 8)
        px, py = i32(s, 12), i32(s, 16)
        im_w, im_h = self.im_size
        if px + width > im_w or py + height > im_h:
            msg = "APNG contains invalid frames"
            raise SyntaxError(msg)
        self.im_info["bbox"] = (px, py, px + width, py + height)
        delay_num, delay_den = i16(s, 20), i16(s, 22)
        if delay_den == 0:
            delay_den = 100
        self.im_info["duration"] = float(delay_num) / float(delay_den) * 1000
        self.im_info["disposal"] = s[24]
        self.im_info["blend"] = s[25]
        return s

    def chunk_fdAT(self, pos: int, length: int) -> bytes:
        if length < 4:
            if ImageFile.LOAD_TRUNCATED_IMAGES:
                s = ImageFile._safe_read(self.fp, length)
                return s
            msg = "APNG contains truncated fDAT chunk"
            raise ValueError(msg)
        s = ImageFile._safe_read(self.fp, 4)
        seq = i32(s)
        if self._seq_num != seq - 1:
            msg = "APNG contains frame sequence errors"
            raise SyntaxError(msg)
        self._seq_num = seq
        return self.chunk_IDAT(pos + 4, length - 4)


# --------------------------------------------------------------------
# PNG reader


def _accept(prefix: bytes) -> bool:
    return prefix[:8] == _MAGIC


##
# Image plugin for PNG images.


class PngImageFile(ImageFile.ImageFile):
    format = "PNG"
    format_description = "Portable network graphics"

    def _open(self) -> None:
        if not _accept(self.fp.read(8)):
            msg = "not a PNG file"
            raise SyntaxError(msg)
        self._fp = self.fp
        self.__frame = 0

        #
        # Parse headers up to the first IDAT or fDAT chunk

        self.private_chunks: list[tuple[bytes, bytes] | tuple[bytes, bytes, bool]] = []
        self.png: PngStream | None = PngStream(self.fp)

        while True:
            #
            # get next chunk

            cid, pos, length = self.png.read()

            try:
                s = self.png.call(cid, pos, length)
            except EOFError:
                break
            except AttributeError:
                logger.debug("%r %s %s (unknown)", cid, pos, length)
                s = ImageFile._safe_read(self.fp, length)
                if cid[1:2].islower():
                    self.private_chunks.append((cid, s))

            self.png.crc(cid, s)

        #
        # Copy relevant attributes from the PngStream.  An alternative
        # would be to let the PngStream class modify these attributes
        # directly, but that introduces circular references which are
        # difficult to break if things go wrong in the decoder...
        # (believe me, I've tried ;-)

        self._mode = self.png.im_mode
        self._size = self.png.im_size
        self.info = self.png.im_info
        self._text = None
        self.tile = self.png.im_tile
        self.custom_mimetype = self.png.im_custom_mimetype
        self.n_frames = self.png.im_n_frames or 1
        self.default_image = self.info.get("default_image", False)

        if self.png.im_palette:
            rawmode, data = self.png.im_palette
            self.palette = ImagePalette.raw(rawmode, data)

        if cid == b"fdAT":
            self.__prepare_idat = length - 4
        else:
            self.__prepare_idat = length  # used by load_prepare()

        if self.png.im_n_frames is not None:
            self._close_exclusive_fp_after_loading = False
            self.png.save_rewind()
            self.__rewind_idat = self.__prepare_idat
            self.__rewind = self._fp.tell()
            if self.default_image:
                # IDAT chunk contains default image and not first animation frame
                self.n_frames += 1
            self._seek(0)
        self.is_animated = self.n_frames > 1

    @property
    def text(self):
        # experimental
        if self._text is None:
            # iTxt, tEXt and zTXt chunks may appear at the end of the file
            # So load the file to ensure that they are read
            if self.is_animated:
                frame = self.__frame
                # for APNG, seek to the final frame before loading
                self.seek(self.n_frames - 1)
            self.load()
            if self.is_animated:
                self.seek(frame)
        return self._text

    def verify(self) -> None:
        """Verify PNG file"""

        if self.fp is None:
            msg = "verify must be called directly after open"
            raise RuntimeError(msg)

        # back up to beginning of IDAT block
        self.fp.seek(self.tile[0][2] - 8)

        assert self.png is not None
        self.png.verify()
        self.png.close()

        if self._exclusive_fp:
            self.fp.close()
        self.fp = None

    def seek(self, frame: int) -> None:
        if not self._seek_check(frame):
            return
        if frame < self.__frame:
            self._seek(0, True)

        last_frame = self.__frame
        for f in range(self.__frame + 1, frame + 1):
            try:
                self._seek(f)
            except EOFError as e:
                self.seek(last_frame)
                msg = "no more images in APNG file"
                raise EOFError(msg) from e

    def _seek(self, frame: int, rewind: bool = False) -> None:
        assert self.png is not None

        self.dispose: _imaging.ImagingCore | None
        if frame == 0:
            if rewind:
                self._fp.seek(self.__rewind)
                self.png.rewind()
                self.__prepare_idat = self.__rewind_idat
                self.im = None
                if self.pyaccess:
                    self.pyaccess = None
                self.info = self.png.im_info
                self.tile = self.png.im_tile
                self.fp = self._fp
            self._prev_im = None
            self.dispose = None
            self.default_image = self.info.get("default_image", False)
            self.dispose_op = self.info.get("disposal")
            self.blend_op = self.info.get("blend")
            self.dispose_extent = self.info.get("bbox")
            self.__frame = 0
        else:
            if frame != self.__frame + 1:
                msg = f"cannot seek to frame {frame}"
                raise ValueError(msg)

            # ensure previous frame was loaded
            self.load()

            if self.dispose:
                self.im.paste(self.dispose, self.dispose_extent)
            self._prev_im = self.im.copy()

            self.fp = self._fp

            # advance to the next frame
            if self.__prepare_idat:
                ImageFile._safe_read(self.fp, self.__prepare_idat)
                self.__prepare_idat = 0
            frame_start = False
            while True:
                self.fp.read(4)  # CRC

                try:
                    cid, pos, length = self.png.read()
                except (struct.error, SyntaxError):
                    break

                if cid == b"IEND":
                    msg = "No more images in APNG file"
                    raise EOFError(msg)
                if cid == b"fcTL":
                    if frame_start:
                        # there must be at least one fdAT chunk between fcTL chunks
                        msg = "APNG missing frame data"
                        raise SyntaxError(msg)
                    frame_start = True

                try:
                    self.png.call(cid, pos, length)
                except UnicodeDecodeError:
                    break
                except EOFError:
                    if cid == b"fdAT":
                        length -= 4
                        if frame_start:
                            self.__prepare_idat = length
                            break
                    ImageFile._safe_read(self.fp, length)
                except AttributeError:
                    logger.debug("%r %s %s (unknown)", cid, pos, length)
                    ImageFile._safe_read(self.fp, length)

            self.__frame = frame
            self.tile = self.png.im_tile
            self.dispose_op = self.info.get("disposal")
            self.blend_op = self.info.get("blend")
            self.dispose_extent = self.info.get("bbox")

            if not self.tile:
                msg = "image not found in APNG frame"
                raise EOFError(msg)

        # setup frame disposal (actual disposal done when needed in the next _seek())
        if self._prev_im is None and self.dispose_op == Disposal.OP_PREVIOUS:
            self.dispose_op = Disposal.OP_BACKGROUND

        self.dispose = None
        if self.dispose_op == Disposal.OP_PREVIOUS:
            if self._prev_im:
                self.dispose = self._prev_im.copy()
                self.dispose = self._crop(self.dispose, self.dispose_extent)
        elif self.dispose_op == Disposal.OP_BACKGROUND:
            self.dispose = Image.core.fill(self.mode, self.size)
            self.dispose = self._crop(self.dispose, self.dispose_extent)

    def tell(self) -> int:
        return self.__frame

    def load_prepare(self) -> None:
        """internal: prepare to read PNG file"""

        if self.info.get("interlace"):
            self.decoderconfig = self.decoderconfig + (1,)

        self.__idat = self.__prepare_idat  # used by load_read()
        ImageFile.ImageFile.load_prepare(self)

    def load_read(self, read_bytes: int) -> bytes:
        """internal: read more image data"""

        assert self.png is not None
        while self.__idat == 0:
            # end of chunk, skip forward to next one

            self.fp.read(4)  # CRC

            cid, pos, length = self.png.read()

            if cid not in [b"IDAT", b"DDAT", b"fdAT"]:
                self.png.push(cid, pos, length)
                return b""

            if cid == b"fdAT":
                try:
                    self.png.call(cid, pos, length)
                except EOFError:
                    pass
                self.__idat = length - 4  # sequence_num has already been read
            else:
                self.__idat = length  # empty chunks are allowed

        # read more data from this chunk
        if read_bytes <= 0:
            read_bytes = self.__idat
        else:
            read_bytes = min(read_bytes, self.__idat)

        self.__idat = self.__idat - read_bytes

        return self.fp.read(read_bytes)

    def load_end(self) -> None:
        """internal: finished reading image data"""
        assert self.png is not None
        if self.__idat != 0:
            self.fp.read(self.__idat)
        while True:
            self.fp.read(4)  # CRC

            try:
                cid, pos, length = self.png.read()
            except (struct.error, SyntaxError):
                break

            if cid == b"IEND":
                break
            elif cid == b"fcTL" and self.is_animated:
                # start of the next frame, stop reading
                self.__prepare_idat = 0
                self.png.push(cid, pos, length)
                break

            try:
                self.png.call(cid, pos, length)
            except UnicodeDecodeError:
                break
            except EOFError:
                if cid == b"fdAT":
                    length -= 4
                try:
                    ImageFile._safe_read(self.fp, length)
                except OSError as e:
                    if ImageFile.LOAD_TRUNCATED_IMAGES:
                        break
                    else:
                        raise e
            except AttributeError:
                logger.debug("%r %s %s (unknown)", cid, pos, length)
                s = ImageFile._safe_read(self.fp, length)
                if cid[1:2].islower():
                    self.private_chunks.append((cid, s, True))
        self._text = self.png.im_text
        if not self.is_animated:
            self.png.close()
            self.png = None
        else:
            if self._prev_im and self.blend_op == Blend.OP_OVER:
                updated = self._crop(self.im, self.dispose_extent)
                if self.im.mode == "RGB" and "transparency" in self.info:
                    mask = updated.convert_transparent(
                        "RGBA", self.info["transparency"]
                    )
                else:
                    mask = updated.convert("RGBA")
                self._prev_im.paste(updated, self.dispose_extent, mask)
                self.im = self._prev_im
                if self.pyaccess:
                    self.pyaccess = None

    def _getexif(self) -> dict[str, Any] | None:
        if "exif" not in self.info:
            self.load()
        if "exif" not in self.info and "Raw profile type exif" not in self.info:
            return None
        return self.getexif()._get_merged_dict()

    def getexif(self) -> Image.Exif:
        if "exif" not in self.info:
            self.load()

        return super().getexif()


# --------------------------------------------------------------------
# PNG writer

_OUTMODES = {
    # supported PIL modes, and corresponding rawmode, bit depth and color type
    "1": ("1", b"\x01", b"\x00"),
    "L;1": ("L;1", b"\x01", b"\x00"),
    "L;2": ("L;2", b"\x02", b"\x00"),
    "L;4": ("L;4", b"\x04", b"\x00"),
    "L": ("L", b"\x08", b"\x00"),
    "LA": ("LA", b"\x08", b"\x04"),
    "I": ("I;16B", b"\x10", b"\x00"),
    "I;16": ("I;16B", b"\x10", b"\x00"),
    "I;16B": ("I;16B", b"\x10", b"\x00"),
    "P;1": ("P;1", b"\x01", b"\x03"),
    "P;2": ("P;2", b"\x02", b"\x03"),
    "P;4": ("P;4", b"\x04", b"\x03"),
    "P": ("P", b"\x08", b"\x03"),
    "RGB": ("RGB", b"\x08", b"\x02"),
    "RGBA": ("RGBA", b"\x08", b"\x06"),
}


def putchunk(fp, cid, *data):
    """Write a PNG chunk (including CRC field)"""

    data = b"".join(data)

    fp.write(o32(len(data)) + cid)
    fp.write(data)
    crc = _crc32(data, _crc32(cid))
    fp.write(o32(crc))


class _idat:
    # wrap output from the encoder in IDAT chunks

    def __init__(self, fp, chunk):
        self.fp = fp
        self.chunk = chunk

    def write(self, data: bytes) -> None:
        self.chunk(self.fp, b"IDAT", data)


class _fdat:
    # wrap encoder output in fdAT chunks

    def __init__(self, fp, chunk, seq_num):
        self.fp = fp
        self.chunk = chunk
        self.seq_num = seq_num

    def write(self, data: bytes) -> None:
        self.chunk(self.fp, b"fdAT", o32(self.seq_num), data)
        self.seq_num += 1


<<<<<<< HEAD
def _write_multiple_frames(im, fp, chunk, rawmode, default_image, append_images):
    duration = im.encoderinfo.get("duration")
=======
def _write_multiple_frames(im, fp, chunk, mode, rawmode, default_image, append_images):
    duration = im.encoderinfo.get("duration", im.info.get("duration", 0))
>>>>>>> 48a921b3
    loop = im.encoderinfo.get("loop", im.info.get("loop", 0))
    disposal = im.encoderinfo.get("disposal", im.info.get("disposal", Disposal.OP_NONE))
    blend = im.encoderinfo.get("blend", im.info.get("blend", Blend.OP_SOURCE))

    if default_image:
        chain = itertools.chain(append_images)
    else:
        chain = itertools.chain([im], append_images)

    im_frames = []
    frame_count = 0
    for im_seq in chain:
        for im_frame in ImageSequence.Iterator(im_seq):
            if im_frame.mode == mode:
                im_frame = im_frame.copy()
            else:
                im_frame = im_frame.convert(mode)
            encoderinfo = im.encoderinfo.copy()
            if isinstance(duration, (list, tuple)):
                encoderinfo["duration"] = duration[frame_count]
            elif duration is None and "duration" in im_frame.info:
                encoderinfo["duration"] = im_frame.info["duration"]
            if isinstance(disposal, (list, tuple)):
                encoderinfo["disposal"] = disposal[frame_count]
            if isinstance(blend, (list, tuple)):
                encoderinfo["blend"] = blend[frame_count]
            frame_count += 1

            if im_frames:
                previous = im_frames[-1]
                prev_disposal = previous["encoderinfo"].get("disposal")
                prev_blend = previous["encoderinfo"].get("blend")
                if prev_disposal == Disposal.OP_PREVIOUS and len(im_frames) < 2:
                    prev_disposal = Disposal.OP_BACKGROUND

                if prev_disposal == Disposal.OP_BACKGROUND:
                    base_im = previous["im"].copy()
                    dispose = Image.core.fill("RGBA", im.size, (0, 0, 0, 0))
                    bbox = previous["bbox"]
                    if bbox:
                        dispose = dispose.crop(bbox)
                    else:
                        bbox = (0, 0) + im.size
                    base_im.paste(dispose, bbox)
                elif prev_disposal == Disposal.OP_PREVIOUS:
                    base_im = im_frames[-2]["im"]
                else:
                    base_im = previous["im"]
                delta = ImageChops.subtract_modulo(
                    im_frame.convert("RGBA"), base_im.convert("RGBA")
                )
                bbox = delta.getbbox(alpha_only=False)
                if (
                    not bbox
                    and prev_disposal == encoderinfo.get("disposal")
                    and prev_blend == encoderinfo.get("blend")
                    and "duration" in encoderinfo
                ):
                    previous["encoderinfo"]["duration"] += encoderinfo["duration"]
                    continue
            else:
                bbox = None
            im_frames.append({"im": im_frame, "bbox": bbox, "encoderinfo": encoderinfo})

    if len(im_frames) == 1 and not default_image:
        return im_frames[0]["im"]

    # animation control
    chunk(
        fp,
        b"acTL",
        o32(len(im_frames)),  # 0: num_frames
        o32(loop),  # 4: num_plays
    )

    # default image IDAT (if it exists)
    if default_image:
        if im.mode != mode:
            im = im.convert(mode)
        ImageFile._save(im, _idat(fp, chunk), [("zip", (0, 0) + im.size, 0, rawmode)])

    seq_num = 0
    for frame, frame_data in enumerate(im_frames):
        im_frame = frame_data["im"]
        if not frame_data["bbox"]:
            bbox = (0, 0) + im_frame.size
        else:
            bbox = frame_data["bbox"]
            im_frame = im_frame.crop(bbox)
        size = im_frame.size
        encoderinfo = frame_data["encoderinfo"]
        frame_duration = int(round(encoderinfo.get("duration", 0)))
        frame_disposal = encoderinfo.get("disposal", disposal)
        frame_blend = encoderinfo.get("blend", blend)
        # frame control
        chunk(
            fp,
            b"fcTL",
            o32(seq_num),  # sequence_number
            o32(size[0]),  # width
            o32(size[1]),  # height
            o32(bbox[0]),  # x_offset
            o32(bbox[1]),  # y_offset
            o16(frame_duration),  # delay_numerator
            o16(1000),  # delay_denominator
            o8(frame_disposal),  # dispose_op
            o8(frame_blend),  # blend_op
        )
        seq_num += 1
        # frame data
        if frame == 0 and not default_image:
            # first frame must be in IDAT chunks for backwards compatibility
            ImageFile._save(
                im_frame,
                _idat(fp, chunk),
                [("zip", (0, 0) + im_frame.size, 0, rawmode)],
            )
        else:
            fdat_chunks = _fdat(fp, chunk, seq_num)
            ImageFile._save(
                im_frame,
                fdat_chunks,
                [("zip", (0, 0) + im_frame.size, 0, rawmode)],
            )
            seq_num = fdat_chunks.seq_num


def _save_all(im: Image.Image, fp: IO[bytes], filename: str | bytes) -> None:
    _save(im, fp, filename, save_all=True)


def _save(im, fp, filename, chunk=putchunk, save_all=False):
    # save an image to disk (called by the save method)

    if save_all:
        default_image = im.encoderinfo.get(
            "default_image", im.info.get("default_image")
        )
        modes = set()
        sizes = set()
        append_images = im.encoderinfo.get("append_images", [])
        for im_seq in itertools.chain([im], append_images):
            for im_frame in ImageSequence.Iterator(im_seq):
                modes.add(im_frame.mode)
                sizes.add(im_frame.size)
        for mode in ("RGBA", "RGB", "P"):
            if mode in modes:
                break
        else:
            mode = modes.pop()
        size = tuple(max(frame_size[i] for frame_size in sizes) for i in range(2))
    else:
        size = im.size
        mode = im.mode

    outmode = mode
    if mode == "P":
        #
        # attempt to minimize storage requirements for palette images
        if "bits" in im.encoderinfo:
            # number of bits specified by user
            colors = min(1 << im.encoderinfo["bits"], 256)
        else:
            # check palette contents
            if im.palette:
                colors = max(min(len(im.palette.getdata()[1]) // 3, 256), 1)
            else:
                colors = 256

        if colors <= 16:
            if colors <= 2:
                bits = 1
            elif colors <= 4:
                bits = 2
            else:
                bits = 4
            outmode += f";{bits}"

    # encoder options
    im.encoderconfig = (
        im.encoderinfo.get("optimize", False),
        im.encoderinfo.get("compress_level", -1),
        im.encoderinfo.get("compress_type", -1),
        im.encoderinfo.get("dictionary", b""),
    )

    # get the corresponding PNG mode
    try:
        rawmode, bit_depth, color_type = _OUTMODES[outmode]
    except KeyError as e:
        msg = f"cannot write mode {mode} as PNG"
        raise OSError(msg) from e

    #
    # write minimal PNG file

    fp.write(_MAGIC)

    chunk(
        fp,
        b"IHDR",
        o32(size[0]),  # 0: size
        o32(size[1]),
        bit_depth,
        color_type,
        b"\0",  # 10: compression
        b"\0",  # 11: filter category
        b"\0",  # 12: interlace flag
    )

    chunks = [b"cHRM", b"gAMA", b"sBIT", b"sRGB", b"tIME"]

    icc = im.encoderinfo.get("icc_profile", im.info.get("icc_profile"))
    if icc:
        # ICC profile
        # according to PNG spec, the iCCP chunk contains:
        # Profile name  1-79 bytes (character string)
        # Null separator        1 byte (null character)
        # Compression method    1 byte (0)
        # Compressed profile    n bytes (zlib with deflate compression)
        name = b"ICC Profile"
        data = name + b"\0\0" + zlib.compress(icc)
        chunk(fp, b"iCCP", data)

        # You must either have sRGB or iCCP.
        # Disallow sRGB chunks when an iCCP-chunk has been emitted.
        chunks.remove(b"sRGB")

    info = im.encoderinfo.get("pnginfo")
    if info:
        chunks_multiple_allowed = [b"sPLT", b"iTXt", b"tEXt", b"zTXt"]
        for info_chunk in info.chunks:
            cid, data = info_chunk[:2]
            if cid in chunks:
                chunks.remove(cid)
                chunk(fp, cid, data)
            elif cid in chunks_multiple_allowed:
                chunk(fp, cid, data)
            elif cid[1:2].islower():
                # Private chunk
                after_idat = len(info_chunk) == 3 and info_chunk[2]
                if not after_idat:
                    chunk(fp, cid, data)

    if im.mode == "P":
        palette_byte_number = colors * 3
        palette_bytes = im.im.getpalette("RGB")[:palette_byte_number]
        while len(palette_bytes) < palette_byte_number:
            palette_bytes += b"\0"
        chunk(fp, b"PLTE", palette_bytes)

    transparency = im.encoderinfo.get("transparency", im.info.get("transparency", None))

    if transparency or transparency == 0:
        if im.mode == "P":
            # limit to actual palette size
            alpha_bytes = colors
            if isinstance(transparency, bytes):
                chunk(fp, b"tRNS", transparency[:alpha_bytes])
            else:
                transparency = max(0, min(255, transparency))
                alpha = b"\xFF" * transparency + b"\0"
                chunk(fp, b"tRNS", alpha[:alpha_bytes])
        elif im.mode in ("1", "L", "I", "I;16"):
            transparency = max(0, min(65535, transparency))
            chunk(fp, b"tRNS", o16(transparency))
        elif im.mode == "RGB":
            red, green, blue = transparency
            chunk(fp, b"tRNS", o16(red) + o16(green) + o16(blue))
        else:
            if "transparency" in im.encoderinfo:
                # don't bother with transparency if it's an RGBA
                # and it's in the info dict. It's probably just stale.
                msg = "cannot use transparency for this mode"
                raise OSError(msg)
    else:
        if im.mode == "P" and im.im.getpalettemode() == "RGBA":
            alpha = im.im.getpalette("RGBA", "A")
            alpha_bytes = colors
            chunk(fp, b"tRNS", alpha[:alpha_bytes])

    dpi = im.encoderinfo.get("dpi")
    if dpi:
        chunk(
            fp,
            b"pHYs",
            o32(int(dpi[0] / 0.0254 + 0.5)),
            o32(int(dpi[1] / 0.0254 + 0.5)),
            b"\x01",
        )

    if info:
        chunks = [b"bKGD", b"hIST"]
        for info_chunk in info.chunks:
            cid, data = info_chunk[:2]
            if cid in chunks:
                chunks.remove(cid)
                chunk(fp, cid, data)

    exif = im.encoderinfo.get("exif")
    if exif:
        if isinstance(exif, Image.Exif):
            exif = exif.tobytes(8)
        if exif.startswith(b"Exif\x00\x00"):
            exif = exif[6:]
        chunk(fp, b"eXIf", exif)

    if save_all:
        im = _write_multiple_frames(
            im, fp, chunk, mode, rawmode, default_image, append_images
        )
    if im:
        ImageFile._save(im, _idat(fp, chunk), [("zip", (0, 0) + im.size, 0, rawmode)])

    if info:
        for info_chunk in info.chunks:
            cid, data = info_chunk[:2]
            if cid[1:2].islower():
                # Private chunk
                after_idat = len(info_chunk) == 3 and info_chunk[2]
                if after_idat:
                    chunk(fp, cid, data)

    chunk(fp, b"IEND", b"")

    if hasattr(fp, "flush"):
        fp.flush()


# --------------------------------------------------------------------
# PNG chunk converter


def getchunks(im, **params):
    """Return a list of PNG chunks representing this image."""

    class collector:
        data = []

        def write(self, data: bytes) -> None:
            pass

        def append(self, chunk: bytes) -> None:
            self.data.append(chunk)

    def append(fp, cid, *data):
        data = b"".join(data)
        crc = o32(_crc32(data, _crc32(cid)))
        fp.append((cid, data, crc))

    fp = collector()

    try:
        im.encoderinfo = params
        _save(im, fp, None, append)
    finally:
        del im.encoderinfo

    return fp.data


# --------------------------------------------------------------------
# Registry

Image.register_open(PngImageFile.format, PngImageFile, _accept)
Image.register_save(PngImageFile.format, _save)
Image.register_save_all(PngImageFile.format, _save_all)

Image.register_extensions(PngImageFile.format, [".png", ".apng"])

Image.register_mime(PngImageFile.format, "image/png")<|MERGE_RESOLUTION|>--- conflicted
+++ resolved
@@ -1114,13 +1114,8 @@
         self.seq_num += 1
 
 
-<<<<<<< HEAD
-def _write_multiple_frames(im, fp, chunk, rawmode, default_image, append_images):
+def _write_multiple_frames(im, fp, chunk, mode, rawmode, default_image, append_images):
     duration = im.encoderinfo.get("duration")
-=======
-def _write_multiple_frames(im, fp, chunk, mode, rawmode, default_image, append_images):
-    duration = im.encoderinfo.get("duration", im.info.get("duration", 0))
->>>>>>> 48a921b3
     loop = im.encoderinfo.get("loop", im.info.get("loop", 0))
     disposal = im.encoderinfo.get("disposal", im.info.get("disposal", Disposal.OP_NONE))
     blend = im.encoderinfo.get("blend", im.info.get("blend", Blend.OP_SOURCE))
