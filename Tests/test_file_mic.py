--- conflicted
+++ resolved
@@ -6,19 +6,8 @@
 MicImagePlugin = pytest.importorskip(
     "PIL.MicImagePlugin", reason="olefile not installed"
 )
-
-pytestmark = pytest.mark.skipif(
-    not features.check("libtiff"), reason="libtiff not installed"
-)
-
-<<<<<<< HEAD
+pytestmark = skip_unless_feature("libtiff")
 TEST_FILE = "Tests/images/hopper.mic"
-=======
-pytestmark = [
-    pytest.mark.skipif(not olefile_installed, reason="olefile package not installed"),
-    skip_unless_feature("libtiff"),
-]
->>>>>>> 79859f02
 
 
 def test_sanity():
