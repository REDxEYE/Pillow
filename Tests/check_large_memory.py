--- conflicted
+++ resolved
@@ -1,10 +1,7 @@
 from __future__ import annotations
-<<<<<<< HEAD
+
+import sys
 from pathlib import PosixPath
-=======
-
->>>>>>> 1891b61f
-import sys
 from types import ModuleType
 
 import pytest
