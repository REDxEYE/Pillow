--- conflicted
+++ resolved
@@ -1024,24 +1024,23 @@
             font.getmask("Test Text")
 
 
-<<<<<<< HEAD
+def test_raqm_missing_warning(monkeypatch):
+    monkeypatch.setattr(ImageFont.core, "HAVE_RAQM", False)
+    with pytest.warns(UserWarning) as record:
+        font = ImageFont.truetype(
+            FONT_PATH, FONT_SIZE, layout_engine=ImageFont.Layout.RAQM
+        )
+    assert font.layout_engine == ImageFont.Layout.BASIC
+    assert str(record[-1].message) == (
+        "Raqm layout was requested, but Raqm is not available. "
+        "Falling back to basic layout."
+    )
+
+
 def test_constants_deprecation():
     for enum, prefix in {
         ImageFont.Layout: "LAYOUT_",
     }.items():
         for name in enum.__members__:
             with pytest.warns(DeprecationWarning):
-                assert getattr(ImageFont, prefix + name) == enum[name]
-=======
-def test_raqm_missing_warning(monkeypatch):
-    monkeypatch.setattr(ImageFont.core, "HAVE_RAQM", False)
-    with pytest.warns(UserWarning) as record:
-        font = ImageFont.truetype(
-            FONT_PATH, FONT_SIZE, layout_engine=ImageFont.LAYOUT_RAQM
-        )
-    assert font.layout_engine == ImageFont.LAYOUT_BASIC
-    assert str(record[-1].message) == (
-        "Raqm layout was requested, but Raqm is not available. "
-        "Falling back to basic layout."
-    )
->>>>>>> 4e65e2c2
+                assert getattr(ImageFont, prefix + name) == enum[name]